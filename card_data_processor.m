classdef card_data_processor

properties
    sitecode;
    date_start;
    date_end;
    lag;
    rotation;
    data_10hz_avg;
    data_10hz_already_processed;
    data_30min;
    data_eddypro;
    data_eddypro_already_processed;
    flux_data_config;
    data_30min_secondary;
    insert_secondary_data;
    secondary_data_config;
end

methods

    % --------------------------------------------------
    function obj = card_data_processor( sitecode, varargin )
        % Class for processing raw datalogger data files and inserting their
        % data into UNM annual FluxAll files.
        %
        % The class constructor for card_data_processor (CDP) creates a new
        % CDP and initializes fields.  The main top-level method for the class
        % is update_fluxall.  Typical use of CDP class, then, would look
        % something like:
        %
        %     cdp = card_data_processor( UNM_sites.WHICH_SITE, options );
        %     cdp.update_fluxall();
        %
        % INPUTS:
        %    sitecode: UNM_sites object; the site to process
        % OPTIONAL PARAMETER-VALUE PAIRS:
        %    'date_start': matlab serial datenumber; date to begin processing.
        %        If unspecified default is 00:00:00 on 1 Jan of current year
        %        (that is, the year specified by now()).
        %    'date_end': Matlab serial datenumber; date to end processing.  If
        %        unspecified the default is the current system time (as
        %        provided by now()).
        %    'rotation': sonic_rotation object; specifies rotation.  Defaults
        %        to 3D.
        %    'lag': 0 or 1; lag for 10hz data processing. defaults to 0.
        %    'data_10hz_avg': table array; Allows previously processed 10hz
        %        data to be supplied for insertion into FluxAll file.  If
        %        unspecified the necessary 10-hz data files will be located
        %        and processed to 30-minute averages.
        %    'data_30min': table array; Allows 30-minute data to be supplied
        %        for insertion into FluxAll file.  If unspecified all TOA5
        %        files containing data between date_start and date_end are
        %        parsed and combined.
        %    'data_30min_secondary': table array; Allows 30-minute data from
        %        a secondary datalogger to be supplied for insertion into a
        %        FluxAll file. If unspecified, all data from the site's
        %        secondary loggers between date_start and date_end are parsed
        %        and combined. Secondary loggers are specified in a
        %        configuration file.
        %    'insert_secondary_data': {true}|false; if true and
        %        data_30min_secondary is unspecifed, CDP loads secondary
        %        datalogger files according to each site's individal parse
        %        files. If false, all secondary data processing steps ignored.
        %    'data_10hz_already_processed': true|{false}; if true and
        %        data_10hz_avg is unspecified CDP loads processed 10hz data
        %        from $FLUXROOT/FluxOut/TOB1_data/SITE_TOB1_YYYY_filled.mat,
        %        with SITE the character representation of sitecode and YYYY
        %        the present year (as returned by now())
        %
        % SEE ALSO
        %    sonic_rotation, UNM_sites, table, now, datenum
        %
        % author: Timothy W. Hilton, UNM, 2012, extensively modified by
        %         Gregory Maurer, UNM, 2014-2015

        % -----
        % parse and typecheck arguments

        p = inputParser;
        p.addRequired( 'sitecode', @( x ) isa( x, 'UNM_sites' ) );
        p.addParameter( 'date_start', ...
            [], ...
            @isnumeric );
        p.addParameter( 'date_end', ...
            [], ...
            @isnumeric );
        p.addParameter( 'rotation', ...
            sonic_rotation.threeD, ...
            @( x ) isa( x, 'sonic_rotation' ) );
        p.addParameter( 'lag', ...
            0, ...
            @( x ) ismember( x, [ 0, 1 ] ) );
        p.addParameter( 'data_10hz_avg', ...
            table([]), ...
            @( x ) isa( x, 'table' ) );
        p.addParameter( 'data_30min', ...
            table([]), ...
            @( x ) isa( x, 'table' ) );
        p.addParameter( 'data_30min_secondary', ...
            table([]), ...
            @( x ) isa( x, 'table' ) );
        p.addParameter( 'data_10hz_already_processed', ...
            false, ...
            @islogical );
        p.addParameter( 'data_eddypro',...
            table([]), ...
            @( x ) isa( x, 'table' ) );
        p.addParameter( 'data_eddypro_already_processed',...
            false, ...
            @islogical );
        p.addParameter( 'insert_secondary_data', ...
            true, ...
            @islogical );
        args = p.parse( sitecode, varargin{ : } );

        % -----
        % assign arguments to class fields

        obj.sitecode = p.Results.sitecode;
        obj.date_start = p.Results.date_start;
        obj.date_end = p.Results.date_end;
        obj.lag = p.Results.lag;
        obj.rotation = sonic_rotation( p.Results.rotation );
        obj.data_10hz_avg = p.Results.data_10hz_avg;
        obj.data_30min = p.Results.data_30min;
        obj.data_30min_secondary = p.Results.data_30min_secondary;
        obj.data_10hz_already_processed  = p.Results.data_10hz_already_processed;
        obj.data_eddypro = p.Results.data_eddypro;
        obj.data_eddypro_already_processed = p.Results.data_eddypro_already_processed;
        obj.insert_secondary_data = p.Results.insert_secondary_data;
        obj.flux_data_config = [];
        obj.secondary_data_config = [];

        % if start date not specified, default to 1 Jan of current year
        [ year, ~, ~, ~, ~, ~ ] = datevec( now() );
        if isempty( p.Results.date_start )
            obj.date_start = datenum( year, 1, 1, 0, 0, 0 );
        end

        % if end date not specified, default to right now.  This will process
        % everything through the most recent data available.
        if isempty( p.Results.date_end )
            obj.date_end = now();
        end

        % make sure date_start is earlier than date_end
        if obj.date_start > obj.date_end
            err = MException('card_data_processor:DateError', ...
                'date_end precedes date_start');
            throw( err );
        end
        
        obj = get_logger_config( obj );

    end %constructor

    % --------------------------------------------------

    function [ obj, toa5_files ] = get_30min_data( obj )
        % Obtain 30-minute data for a card_data_processor (CDP) from TOA5 files.
        %
        % Parses all TOA5 files containing data between obj.date_start and
        % obj.date_end, concatenates their data and makes sure timestamps
        % include all 30-minute intervals between obj.date_start and
        % obj.date_end without duplicated timestamps, and places the data into
        % obj.data_30min.
        %
        % USAGE:
        %    [ obj, toa5_files ] = get_30min_data( obj )
        % INPUTS:
        %    obj: card_data_processor object
        % OUTPUTS:
        %    obj: CDP object with data_30min field updated.
        %    toa5_files: cell array; the TOA5 files whose data were added.
        
        toa5_files = get_loggernet_filenames( obj.sitecode, ...
            obj.date_start, obj.date_end, 'TOA5' );

        obj.data_30min = combine_and_fill_datalogger_files( ...
            obj.sitecode, 'TOA5', ...
            'file_names', toa5_files, ...
            'resolve_headers', obj.flux_data_config(1).resolve_headers, ...
            'datalogger_name', obj.flux_data_config(1).name );

    end  % get_30min_data

    % --------------------------------------------------

    function obj = get_logger_config( obj )
        % Fill in the obj.flux_data_config and obj.secondary_data_config 
        % properties with info from the Dataloggers YAML config file
        
        % Get configuration from the site's YAML config file
        conf = parse_yaml_config( obj.sitecode, 'Dataloggers', ...
            [obj.date_start, obj.date_end] );
        % Separate out the secondary logger configs (not 'flux')
        dl_list = conf.dataloggers;
        if length( dl_list ) > 1
            secondaries = cellfun( @isempty, regexp(...
                {dl_list.name}, 'flux' ));
            flux_conf = dl_list( ~secondaries );
            sec_conf = dl_list( secondaries );
            obj = conf_within_dates( flux_conf, obj, 'flux_data_config' );
            obj = conf_within_dates( sec_conf, obj, 'secondary_data_config' );
        else
            obj.flux_data_config = dl_list(1);
            fprintf( 'No secondary data sources configured. Reset flag.\n');
            obj.insert_secondary_data = false;
            return
        end
        
        function obj = conf_within_dates( conf_in, obj, conf_field )
            % Initialize counter and flag indicating whether the flux or 
            % secondary data range in config overlaps obj.date_start and 
            % obj.date_end
            objConfIdx = 1;
            overlap_flag = false;
            
            % Loop through each secondary source and put a configuration
            % struct into obj.secondary_data_config for each data source
            % that overlaps obj.date_start and obj.date_end
            for i = 1:numel( conf_in );
                data_start = datenum( conf_in( i ).start_date, ...
                    'YYYY-mm-DD HH:MM');
                data_end = datenum( conf_in( i ).end_date, ...
                    'YYYY-mm-DD HH:MM');
                overlap_flag = data_start <= obj.date_end && ...
                    data_end >= obj.date_start ;
                % Merge into fluxall flag
                merge_flag = conf_in( i ).merge_30min;
                if overlap_flag && merge_flag
                    if objConfIdx==1
                        % First iteration changes empty array to struct
                        obj.( conf_field ) = conf_in( i );
                    else
                        obj.( conf_field )( objConfIdx ) = conf_in( i );
                    end
                    objConfIdx = objConfIdx + 1;
                end
            end
        end %conf_within_dates
    end %get_logger_config

    % --------------------------------------------------

    function [ obj, secondary_files ] = get_secondary_data( obj )
        % Obtain 30-minute data for a CDP from secondary datalogger files.
        %
        % Parses the data from a secondary datalogger specified for
        % each site. TOA5 and CR23X files are parsed/resolved using
        % standard methods. Only data between obj.date_start and
        % obj.date_end is preserved and all data have timestamps checked.
        % This function then places the data into obj.data_30min_secondary.
        %
        % USAGE:
        %    [ obj, secondary_files ] = get_second_logger_data( obj )
        % INPUTS:
        %    obj: card_data_processor object
        %    conf: configuration for second datalogger
        % OUTPUTS:
        %    obj: CDP object with data_30min_secondary field updated.
        %    secondary_files: cell array; the filenames whose data were added.

        % Year to get data for
        [ year, ~ ] = datevec( obj.date_start );

        table_array = {};
        for i = 1:numel( obj.secondary_data_config );
            conf = obj.secondary_data_config( i );
            %Initialize an empty table
            i_data = table([]);
            % Get the secondary data by file/datalogger type
            switch lower( conf.conv_file_fmt )
                case 'toa5'
                    % Get loggernet data (if files exist)
                    secondary_files = get_loggernet_filenames( ...
                        obj.sitecode, obj.date_start, obj.date_end, 'TOA5', ...
                        'subdir', conf.conv_file_loc );
                    if ~isempty( secondary_files )
                        i_data = combine_and_fill_datalogger_files( ...
                            obj.sitecode, 'TOA5', ...
                            'file_names', secondary_files, ...
                            'resolve_headers', conf.resolve_headers, ...
                            'datalogger_name', conf.name );
                    end
                case 'cr23x'
                    % Get cr23x data (if files exist)
                    secondary_files = get_cr23x_filenames( ...
                        obj.sitecode, obj.date_start, obj.date_end, ...
                        conf.conv_file_loc );
                    if ~isempty( secondary_files )
                        i_data = combine_and_fill_datalogger_files( ...
                            obj.sitecode, 'cr23x', ...
                            'file_names', secondary_files, ...
                            'resolve_headers', conf.resolve_headers, ...
                            'datalogger_name', conf.name );
                    end
                case 'other'
                    secondary_files = {};
                    % Get data from sites we don't manage
                    if obj.sitecode == UNM_sites.PPine;
                        i_data = get_PPine_DRI_data( year );
                    elseif obj.sitecode == UNM_sites.MCon;
                        i_data = get_MCon_SAHRA_data( year );
                    else
                        warning( 'No external data for this site' );
                    end
            end
            % Put in table array
            table_array{ i } = i_data;
        end
        % Loop through each table in table_array and merge into
        % a 30min table to add to obj.data_30min_secondary
        secondary_data = table_array{ 1 };
        if numel( table_array ) > 1
            for j = 2:numel( table_array )
                secondary_data = table_foldin_data( ...
                    secondary_data, table_array{ j });
            end
        end
        % There isn't always data available, but if there is
        % trim data to obj.date_start <==> obj.date_end
        if ~isempty( secondary_data );
            idx = ( secondary_data.timestamp >= obj.date_start ) & ...
                ( secondary_data.timestamp <= obj.date_end );
            obj.data_30min_secondary = secondary_data( idx, : );
        end

    end  % get_secondary_data

    function obj = process_10hz_data( obj )
        % Place processed 10hz data into data_10hz field of card_data_processor
        % (CDP).
        %
        % If obj.data_10hz_already_processed is false, processes all TOB1 files
        % containing data between obj.date_start and obj.date_end to 30-minute
        % averages, concatenates their data and makes sure timestamps include all
        % 30-minute intervals between obj.date_start and obj.date_end without
        % duplicated timestamps, and places the data into obj.data_10hz_avg.
        % If obj.data_10hz_already_processed is true, reads pre-processed data
        % from .mat file (see docs for card_data_processor constructor).
        %
        % USAGE: 
        %    [ obj ] = process_10hz_data( obj )
        % INPUTS:
        %    obj: card_data_processor object
        % OUTPUTS:
        %    obj: CDP object with data_10hz field updated.

        if obj.data_10hz_already_processed
            tob1_files = get_loggernet_filenames( obj.sitecode, ...
                obj.date_start, obj.date_end, ...
                'TOB1' );
            % Not sure why this is here. It truncates the data if there
            % are missing TOB1 files at end of year - GEM
            %tstamps = cellfun( @get_TOA5_TOB1_file_date, tob1_files );
            %obj.date_end = min( max( tstamps ), obj.date_end );

            [ this_year, ~, ~, ~, ~, ~ ] = datevec( obj.date_start );
            fname = fullfile( getenv('FLUXROOT'), 'FluxOut/TOB1_data/', ...
                sprintf( '%s_TOB1_%d_filled.mat', ...
                char( obj.sitecode ), ...
                this_year ) );
            load( fname );
            all_data.date = str2num( all_data.date );
            % This data is always missing the last 30 minute period in the
            % year (only goes to Dec 31, 23:30)
            all_data = all_data( all_data.timestamp <= obj.date_end, : );
        else
            % If receiving memory errors, reduce period_n_days
            [ result, all_data ] = ...
                UNM_process_10hz_main( obj.sitecode, ...
                obj.date_start, ...
                obj.date_end, ...
                'lag', obj.lag, ...
                'rotation', obj.rotation);%, ...
                %'period_n_days', 5);
        end
        % Card_data_processor takes tables, so change if need be
        if isa( all_data, 'dataset' )
            warning(' Converting 10hz data from dataset to table.');
            all_data = dataset2table( all_data );
        end
        % Add to cdp obj
        obj.data_10hz_avg = all_data;
    end  % process_10hz_data

    % --------------------------------------------------
    
    function obj = process_10hz_eddypro ( obj )
        
        
        if obj.data_eddypro_already_processed
            [ this_year, ~, ~, ~, ~, ~ ] = datevec( obj.date_start );
            fname = fullfile( getenv('FLUXROOT'), 'FluxOut/ep_data/', ...
                sprintf( '%s_ep_%d.mat', ...
                char( obj.sitecode ), ...
                this_year ) );
            load( fname );
            %all_data.date = str2num( all_data.date );
            all_data = all_data( all_data.timestamp <= obj.date_end, : );
            
        else
            [ result, all_data ] = ...
                UNM_process_eddypro_main( obj.sitecode, ...
                obj.date_start, ...
                obj.date_end);          
        end
        
        if isa( all_data, 'dataset' )
            warning(' Converting 10hz data from dataset to table.');
            all_data = dataset2table( all_data );
        end     
            %For now (22 July 2016) we are only merging certain columns for
            %the sake of comparison with our processing code
            %H (4), LE(11), co2_flux (14). h20_flux (17), co2 vars
            %(36-38),h2o vars(41-43)
            
            obj.data_eddypro = all_data(:,[8,11,14,17,36,37,38,...
                41,42,43,98,100,102,104,176]);
    end
    
    % --------------------------------------------------

    function obj = process_data( obj )
        % Force reprocessing of all data between obj.date_start and obj.date_end.
        warning( 'This method not yet implemented\n' );

    end  % process_data

    % --------------------------------------------------

    function obj = update_fluxall( obj, varargin )
        % merges new 30-minute and processed 10-hz data into the site's
        % fluxall_YYYY file.
        %
        % Moves the existing SITE_fluxall_YYYY.txt to SITE_fluxall_YYYY.bak
        % before writing SITE_fluxall_YYYY.txt with the new data.
        %
        % If obj.data_10hz_avg is empty, calls process_10_hz
        % method.  If obj.data_30min is empty, calls get_30min_data method.
        %
        % USAGE
        %    obj.update_fluxall()

        % -----
        % parse and typecheck inputs
        p = inputParser;
        p.addRequired( 'obj', @( x ) isa( x, 'card_data_processor' ) );
        p.addParameter( 'parse_30min', false, @islogical );
        p.addParameter( 'parse_30min_secondary', false, @islogical );
        p.addParameter( 'parse_10hz', false, @islogical );
        p.addParameter( 'parse_eddypro', false, @islogical );
        parse_result = p.parse( obj, varargin{ : } );

        obj = p.Results.obj;
        parse_30min = p.Results.parse_30min;
        parse_30min_secondary = p.Results.parse_30min_secondary;
        parse_10hz = p.Results.parse_10hz;
        parse_eddypro = p.Results.parse_eddypro;
        % -----

        % Get the datalogger configurations
        obj = get_logger_config( obj );
        
        % if obj has no new data, we must parse the TOA5 and TOB1 data files for
        % the date range requested
        if isempty( obj.data_10hz_avg )
            parse_10hz = true;
        end

        if isempty( obj.data_30min )
            parse_30min = true;
        end
        
        if isempty( obj.data_eddypro)
            parse_eddypro = true;
        end

        % Check for secondary data sources ( if we are not ignoring them )
        if obj.insert_secondary_data
            % Verify that there is data to add and reset flag if needed
            if numel( obj.secondary_data_config ) == 0
                fprintf( 'Secondary data sources outside of date_start and date_end. Reset flag.\n');
                obj.insert_secondary_data = false;
            end
        end

        % If there is secondary data, parse it
        if isempty( obj.data_30min_secondary ) && obj.insert_secondary_data
            parse_30min_secondary = true;
        end

        % -----
        ep_date_flag=0;
        [ year, ~, ~, ~, ~, ~ ] = datevec( obj.date_start );
        fprintf( '---------- parsing fluxall file ----------\n' );
        try
            flux_all = parse_fluxall_txt_file( obj.sitecode, year );
        catch err
            % if flux_all file does not exist, build it starting 1 Jan
            if strcmp( err.identifier, 'MATLAB:FileIO:InvalidFid' )
                % complete the 'reading fluxall...' message from UNM_parse_fluxall
                fprintf( 'not found.\nBuilding fluxall from scratch\n' );
                flux_all = [];
                ep_date_flag = 1 ;
                eddypro_date_start = obj.date_start; %Kludge for resetting eddypro start date when no fluxalle exists;
                obj.date_start = datenum( year, 1, 1, 0, 30, 0);
            else
                % display all other errors as usual
                rethrow( err );
            end
        end

        if parse_30min
            fprintf( '---------- concatenating 30-minute data ----------\n' );
            [ obj, TOA5_files ] = get_30min_data( obj );
        end
        if parse_30min_secondary
            fprintf( '--- concatenating secondary 30-minute data sources ---\n' );
            [ obj, secondary_data_files ] = get_secondary_data( obj );
            fprintf( '--- folding in 30-minute data from logger 2 ---\n' );
            obj.data_30min = table_foldin_data(...
                obj.data_30min, obj.data_30min_secondary );
        end
        if parse_10hz
            fprintf( '---------- processing 10-hz data ----------\n' );
<<<<<<< HEAD
            
            if obj.sitecode==UNM_sites.MCon_SS
                warning( 'MCon_SS 10hz not processing yet');
                obj.data_10hz_avg = obj.data_30min(:,'timestamp')                
            else
                obj = process_10hz_data( obj );
            end
=======
            obj = process_10hz_data( obj );
>>>>>>> 26ab2f34
        end
        
        if parse_eddypro
            fprintf( '--------- processing eddypro data ---------\n')
            if ep_date_flag == 1;
            obj.date_start = eddypro_date_start;
            end
            obj = process_10hz_eddypro ( obj );          
        end
        save( fullfile( getenv( 'FLUXROOT' ), 'FluxOut', ...\
            'CDP_test_restart.mat' ));

        fprintf( '---------- merging 30-min, 10-hz, and fluxall ----------\n' );

        new_data = merge_data( obj );

        % trim new_data down so it only includes time stamps between obj.date_start and
        % obj.date_end. Without this, can introduce gaps in the fields derived from
        % 10hz observations.  TOB1 files are daily, so in the 10-hz processing phase
        % cdp will read at most <24 hours of data on either side that falls outside
        % of ( date_start, date_end ).  TOA5 files span about a month, though, so if
        % date_end falls, say, two weeks into a four-week TOA5 file new_data will
        % contain about two weeks of data (from date_end to the end of the TOA5 file
        % that contains date_end) of thirty-minute data with no accompanying data
        % for the fields derived from 10-hz observations.  This manifests itself as
        % a "gap" in the 10-hz-derived fields in the updated fluxall, when in
        % reality the data exist but were not read.  Trimming new_data avoids this
        % problem.
        idx_keep = ( new_data.timestamp >= obj.date_start ) & ...
            ( new_data.timestamp <= obj.date_end );
        new_data = new_data( idx_keep, : );
        % Should there be a table_fill_timestamps call here????

        if isempty( flux_all )
            flux_all = new_data;
        else
            flux_all = insert_new_data_into_fluxall( new_data, flux_all );
        end

        % remove timestamp columns -- they're redundant (because there are
        % already year, month, day, hour, min, sec columns), serial datenumbers
        % aren't human-readable, and character string dates are a pain to parse
        % in matlab
        [ tstamp_cols, t_idx ] = regexp_header_vars( flux_all, 'timestamp.*' );
        flux_all( :, t_idx ) = [];

        fprintf( '---------- writing FLUX_all file ----------\n' );
        write_fluxall( obj, flux_all );

    end   % update_data

    % --------------------------------------------------

    function new_data = merge_data( obj )
        % MERGE_DATA - merges the 10hz data and the 30-minute data together.
        %
        % Internal function for card_data_processor class; not really intended
        % for top-level use.

        [ year, ~, ~, ~, ~, ~ ] = datevec( obj.date_start );

        % align 30-minute timestamps and fill in missing timestamps
        two_mins_tolerance = 2; % for purposes of joining averaged 10 hz and 30-minute
        % data, treat 30-min timestamps within two mins of
        % each other as equal
        t_max = max( [ reshape( obj.data_30min.timestamp, [], 1 ); ...
            reshape( obj.data_10hz_avg.timestamp, [], 1 ); ...
            reshape( obj.data_eddypro.timestamp, [], 1)] );

        save( fullfile( getenv( 'FLUXROOT' ), 'FluxOut', 'cdp226.mat' ));
        
        [ obj.data_30min, obj.data_10hz_avg ] = ...
            merge_tables_by_datenum( obj.data_30min, ...
            obj.data_10hz_avg, ...
            'timestamp', ...
            'timestamp', ...
            two_mins_tolerance, ...
            obj.date_start, ...
            t_max );
        %Eddypro timestamps refer to the end of the averaging period. Before managing
        %Reset to match NMEG timestamps, which refer to beginning of averaging
        %period.
        
       
        
        [ obj.data_30min, obj.data_eddypro ] = ...
            merge_tables_by_datenum( obj.data_30min, ...
            obj.data_eddypro, ...
            'timestamp', ...
            'timestamp', ...
            two_mins_tolerance, ...
            obj.date_start, ...
            t_max );
        % -----
        % make sure time columns are complete (no NaNs)

        % if 30-minute data extends later than the 10hx data, fill in
        % the time columns
        [ y, mon, d, h, minute, s ] =  ...
            datevec( obj.data_10hz_avg.timestamp );
        obj.data_10hz_avg.year = y;
        obj.data_10hz_avg.month = mon;
        obj.data_10hz_avg.day = d;
        obj.data_10hz_avg.hour = h;
        obj.data_10hz_avg.min = minute;
        obj.data_10hz_avg.second = s;
        
        %Do the same for eddypro output
%        [ y, mon, d, h, minute, s ] =  ...
%             datevec( obj.data_eddypro.timestamp );
%         obj.data_eddypro.year = y;
%         obj.data_eddypro.month = mon;
%         obj.data_eddypro.day = d;
%         obj.data_eddypro.hour = h;
%         obj.data_eddypro.min = minute;
%         obj.data_eddypro.second = s; 

        % make sure all jday and 'date' values are filled in
        obj.data_10hz_avg.jday = ( obj.data_10hz_avg.timestamp - ...
            datenum( year, 1, 0 ) );
        obj.data_10hz_avg.date = ( obj.data_10hz_avg.month * 1e4 + ...
            obj.data_10hz_avg.day * 1e2 + ...
            mod( obj.data_10hz_avg.year, 1000 ) );
        % -----
        
        % Check if timestamps for 10hz and 30min data are identical, then
        % remove one or else MATLAB will complain
        test = sum(obj.data_10hz_avg.timestamp == obj.data_30min.timestamp);
        if test==size( obj.data_10hz_avg, 1 ) && ...
                test==size( obj.data_30min, 1 )
            obj.data_30min.timestamp = [];
            new_data = [ obj.data_10hz_avg, obj.data_30min ];
        else
            error( 'Timestamp mismatch between 10hz and 30min data' );
        end
        % Check if timestamps for eddypro and combined 10hz/30min data are identical, then
        % remove one or else MATLAB will complain
        test = sum(obj.data_eddypro.timestamp == new_data.timestamp);
        if test==size( obj.data_eddypro, 1 ) && ...
                test==size( new_data, 1 )
            obj.data_eddypro.timestamp = [];
            new_data = [ new_data , obj.data_eddypro ];
        else
            error( 'Timestamp mismatch between Eddypro and 10hz/30min data' );
        end

    end


    % --------------------------------------------------

    function write_fluxall( obj, fluxall_data, varargin )
        % write CDP fluxall data to a tab-delimited text fluxall file.
        %
        % Called automatically from update_fluxall, so the only time
        % to call this function explicitly is if new fluxall data has
        % been created from the Matlab prompt and it needs to be
        % written out to the fluxall file.
        %
        % USAGE
        %    obj.write_fluxall( fluxall_data )

        [ year, ~, ~, ~, ~, ~ ] = datevec( obj.date_start );
        t_str = datestr( now(), 'yyyymmdd_HHMM' );
        % Sometimes we want to add an extension to the fluxall filename.
        % Make this possible when extension passed to this subfunction.
        if length( varargin ) > 0
            ext = varargin{1};
            fname = sprintf( '%s_%d_fluxall_%s.txt', ...
                char( obj.sitecode ), year, ext );
        else
            fname = sprintf( '%s_%d_fluxall.txt', ...
                char( obj.sitecode ), year );
        end

        full_fname = fullfile( get_site_directory( obj.sitecode ), ...
            fname );
        
        if exist( full_fname )
            bak_fname = regexprep( full_fname, '\.txt', '_bak.txt' );
            fprintf( 'backing up %s\n', fname );
            [copy_success, msg, msgid] = copyfile( full_fname, ...
                bak_fname );
        end

        fprintf( 'writing %s\n', full_fname );
        write_table_std( full_fname, fluxall_data )

    end   % write_fluxall

    % --------------------------------------------------

    function compare_fluxproc( obj )
        
    end   % compare_fluxproc
    
    % --------------------------------------------------

end % methods
end  % classdef<|MERGE_RESOLUTION|>--- conflicted
+++ resolved
@@ -526,17 +526,8 @@
         end
         if parse_10hz
             fprintf( '---------- processing 10-hz data ----------\n' );
-<<<<<<< HEAD
             
-            if obj.sitecode==UNM_sites.MCon_SS
-                warning( 'MCon_SS 10hz not processing yet');
-                obj.data_10hz_avg = obj.data_30min(:,'timestamp')                
-            else
-                obj = process_10hz_data( obj );
-            end
-=======
             obj = process_10hz_data( obj );
->>>>>>> 26ab2f34
         end
         
         if parse_eddypro
