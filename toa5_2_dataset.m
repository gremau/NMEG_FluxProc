function ds = toa5_2_dataset( fname )
% TOA5_2_DATASET - parse a TOA5 file to a matlab dataset
% 
% INPUTS:
%    fname: full path of file to be parsed
% OUTPUTS:
%    ds: matlab dataset
%
% Timothy W. Hilton, UNM, Oct 2011
<<<<<<< HEAD
    
    n_header_lines = 4;
    first_data_line = n_header_lines + 1;
    delim = detect_delimiter( fname );
    
    % read file one line at a time into a cell array of strings
    fid = fopen(fname, 'rt');
    file_lines = textscan(fid, '%s', 'delimiter', '\n', 'BufSize', 1e6);
    fclose(fid);
    file_lines = file_lines{1,1};
    
    % if quotes are present in the header line, use them to separate variable names
    % and units.  Some TOA5 files contain both quoted variable names that contain the
    % delimiter (!) (e.g. "soil_water_T(8,1)" in a comma-delimited file) as
    % well as unquoted variable names.  so, need a regular expression that
    % ferrets out tokens by "stuff between quotes" or "stuff between commas
    % but not quotes"
    
    re = sprintf( '(?:^|%s)(\"(?:[^\"]+|\"\")*\"|[^%s]*)', delim, delim );
    var_names = regexp( file_lines{ 2 }, re, 'tokens' );
    var_names = [ var_names{ : } ];  % 'unnest' the cell array
    var_units = regexp( file_lines{ 3 }, re, 'tokens' );
    var_units = [ var_units{ : } ];  % 'unnest' the cell array
    not_empty = not( cellfun( @isempty, var_names ) );
    var_names = var_names( not_empty );
    var_units = var_names( not_empty );
    
    %make variable names into valid Matlab variable names -- change '.' (used
    %in soil water content depths) to 'p' and (,) to _
    var_names = strrep(var_names, '.', 'p');
    var_names = strrep(var_names, ')', '_');
    var_names = strrep(var_names, '(', '_');
    var_names = strrep(var_names, '"', '');
    var_names = strrep(var_names, ',', '_');
=======

    [ var_names, var_units, file_lines, first_data_line, delim ] = ...
        parse_TOA5_file_headers( fname );
>>>>>>> 92810d11

    % scan the data portion of the matrix into a matlab array
    n_numeric_vars = length(var_names) - 1; % all the variables except
                                            % the timestamp

    % done with header now
    file_lines = file_lines( first_data_line:end );

    %remove quotations from the file text (some NaNs are quoted)
    file_lines = strrep(file_lines, '"', '');
    
    % ---------
    % parse timestamps into matlab datenums
    %
    % There are a variety of timestamp formats in the TOA 5 files:
    % yyyy/mm/dd, mm/dd/yyyy both appear, sometimes with '-' instead of
    % '/'. Months 1 to 9 are sometimes written with one digit, sometimes two
    % (with leading zero).
    % For times, HH:MM:SS, with seconds somtimes omitted and HH and MM
    % sometimes only having one digit.  This code uses regular expressions to
    % identify the timestamps and pull the numeric components into tokens.
    %
    % match yyyy/mm/dd or mm/dd/yyyy; allow / or - as separator
    date_re = '(\d){1,4}[/-](\d){1,2}[/-](\d){2,4}';
    % match hh:mm or hh:mm:ss, allow one or two digits for all three fields
    time_re = '(\d{1,2}):(\d{1,2})(:(\d{1,2})){0,1}';
    tstamp_re = [ date_re, '\s*', time_re ];
    
    % find timestamps
    [ tstamps, data_idx ] = regexp( file_lines, ...
                                    tstamp_re, 'tokens', 'end' );
    
    % reject lines with no valid timestamp
    has_valid_tstamp = not( cellfun( @isempty, tstamps ) );
    file_lines = file_lines( has_valid_tstamp );
    tstamps = tstamps( has_valid_tstamp );
    data_idx = data_idx( has_valid_tstamp );
    
    % reformulate tstamps to Nx6 array of doubles
    t_num = cell( size( tstamps, 1 ), 6 );
    for i = 1:size( tstamps )
        t_num( i, : ) = tstamps{ i }{ 1 };
        t_num{ i, 6 }  = strrep( t_num{ i, 6 }, ':', '' );
        if isempty( t_num{ i, 6 } )
            t_num{ i, 6 } = '00';
        end
    end
    t_num = cellfun( @str2num, t_num );

    % year could be in column 1 or column 3
    temp = sum( t_num > 2000 );
    year_col = find( temp == max( temp ) );
    if year_col == 1
        month_col = 2;
        day_col = 3;
    elseif year_col == 3
        month_col = 1;
        day_col = 2;
    else
        error( 'invalid_timestamp', 'Error parsing TOA5 timestamp' )
    end

    dn = datenum( t_num( :, [ year_col, month_col, day_col, 4, 5, 6 ] ) );
    
    fmt = repmat( sprintf( '%s%%f', delim ), 1, n_numeric_vars );
    [ data, count ] = cellfun( @( x, idx ) sscanf( x( (idx+1):end ), fmt ), ...
                            file_lines, ...
                            data_idx, ...
                            'UniformOutput', false);

    % reject lines with fewer than n_numeric_vars readable numbers
    full_line = cellfun( @(x) size( x, 1 ), data ) == n_numeric_vars;
    data = [ data{ find(full_line) } ]';

    var_names = genvarname( var_names( 2:end ) );
    ds = dataset( { data, var_names{ : } } );
    ds.Properties.Units = var_units( 2:end );
    % add timestamp
    ds.timestamp = dn;
    
    
    <|MERGE_RESOLUTION|>--- conflicted
+++ resolved
@@ -7,47 +7,10 @@
 %    ds: matlab dataset
 %
 % Timothy W. Hilton, UNM, Oct 2011
-<<<<<<< HEAD
     
-    n_header_lines = 4;
-    first_data_line = n_header_lines + 1;
-    delim = detect_delimiter( fname );
-    
-    % read file one line at a time into a cell array of strings
-    fid = fopen(fname, 'rt');
-    file_lines = textscan(fid, '%s', 'delimiter', '\n', 'BufSize', 1e6);
-    fclose(fid);
-    file_lines = file_lines{1,1};
-    
-    % if quotes are present in the header line, use them to separate variable names
-    % and units.  Some TOA5 files contain both quoted variable names that contain the
-    % delimiter (!) (e.g. "soil_water_T(8,1)" in a comma-delimited file) as
-    % well as unquoted variable names.  so, need a regular expression that
-    % ferrets out tokens by "stuff between quotes" or "stuff between commas
-    % but not quotes"
-    
-    re = sprintf( '(?:^|%s)(\"(?:[^\"]+|\"\")*\"|[^%s]*)', delim, delim );
-    var_names = regexp( file_lines{ 2 }, re, 'tokens' );
-    var_names = [ var_names{ : } ];  % 'unnest' the cell array
-    var_units = regexp( file_lines{ 3 }, re, 'tokens' );
-    var_units = [ var_units{ : } ];  % 'unnest' the cell array
-    not_empty = not( cellfun( @isempty, var_names ) );
-    var_names = var_names( not_empty );
-    var_units = var_names( not_empty );
-    
-    %make variable names into valid Matlab variable names -- change '.' (used
-    %in soil water content depths) to 'p' and (,) to _
-    var_names = strrep(var_names, '.', 'p');
-    var_names = strrep(var_names, ')', '_');
-    var_names = strrep(var_names, '(', '_');
-    var_names = strrep(var_names, '"', '');
-    var_names = strrep(var_names, ',', '_');
-=======
-
     [ var_names, var_units, file_lines, first_data_line, delim ] = ...
         parse_TOA5_file_headers( fname );
->>>>>>> 92810d11
-
+    
     % scan the data portion of the matrix into a matlab array
     n_numeric_vars = length(var_names) - 1; % all the variables except
                                             % the timestamp
