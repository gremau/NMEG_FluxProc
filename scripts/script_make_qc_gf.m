--- conflicted
+++ resolved
@@ -1,16 +1,10 @@
 %close all;
 %clear all;
-<<<<<<< HEAD
+
 sitelist = {UNM_sites.GLand, UNM_sites.SLand, UNM_sites.JSav, UNM_sites.New_GLand,...
     UNM_sites.PJ, UNM_sites.PJ_girdle, UNM_sites.PPine, UNM_sites.MCon };
 sitelist = {UNM_sites.TestSite};
 yearlist = 2015;
-=======
-%sitelist = { UNM_sites.GLand, UNM_sites.SLand, UNM_sites.JSav, UNM_sites.New_GLand,...
-%    UNM_sites.PJ, UNM_sites.PJ_girdle, UNM_sites.PPine, UNM_sites.MCon };
-sitelist = {UNM_sites.MCon};
-yearlist = 2008;
->>>>>>> 5283cdff
 
 % True, overwrite files; False; do not overwrite
 write_qc = true;
