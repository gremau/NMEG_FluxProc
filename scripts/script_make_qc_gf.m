--- conflicted
+++ resolved
@@ -1,18 +1,11 @@
 %close all;
 %clear all;
 
-<<<<<<< HEAD
-sitelist = {UNM_sites.GLand, UNM_sites.SLand, UNM_sites.JSav, UNM_sites.New_GLand,...
-    UNM_sites.PJ, UNM_sites.PJ_girdle, UNM_sites.PPine, UNM_sites.MCon };
-sitelist = {UNM_sites.TestSite};
-yearlist = 2015;
-=======
 sitelist = {UNM_sites.GLand, UNM_sites.SLand, UNM_sites.JSav,...
     UNM_sites.PPine, UNM_sites.MCon, UNM_sites.PJ, UNM_sites.PJ_girdle, ...
     UNM_sites.New_GLand };
 sitelist = {UNM_sites.PPine};
 yearlist = 2016;
->>>>>>> c8a01284
 
 % True, overwrite files; False; do not overwrite
 write_qc = false;
