%close all;
%clear all;

%sitelist = {UNM_sites.SLand, UNM_sites.JSav, UNM_sites.PJ_girdle,...
%    UNM_sites.GLand,UNM_sites.New_GLand, UNM_sites.MCon, UNM_sites.PJ,...
%    UNM_sites.PPine};
sitelist = {UNM_sites.MCon, UNM_sites.SLand, UNM_sites.JSav, ...
    UNM_sites.GLand, UNM_sites.PPine, UNM_sites.PJ_girdle, UNM_sites.PJ, ...
    UNM_sites.PJ_girdle};
<<<<<<< HEAD
sitelist = {UNM_sites.TestSite};
yearlist = 2015;%2013:2014;% 2009:2013;
=======
sitelist = {UNM_sites.GLand};
yearlist = 2016;%2013:2014;% 2009:2013;
>>>>>>> 5283cdff
proc_10hz = true;
count = 1;
for i = 1:length(sitelist);
    for j = 1:length(yearlist)
        % Set site and year
        sitecode = sitelist{i};
        year = yearlist(j);
        process_10hz = proc_10hz; %proc_10hz(count);
        
        % Fix the resolution file if needed
        % generate_header_resolution_file;
        
        if process_10hz
            % Start and end dates for making a new fluxall file
            date_start = datenum(year, 1, 1, 0, 0, 0);
            % end at 23:30 when processing tob data (not quite sure why)
            % half hour later other times
            date_end = datenum(year, 12, 31, 23, 30, 0);
            
            % Create a new cdp object.
            % Leave 'data_10hz_already_processed' false.
            new = card_data_processor(sitecode, 'date_start', date_start,...
                'date_end', date_end);
            
            % Fill in 30min and 10hz data
            new = new.get_30min_data();
            new = new.process_10hz_data(); % This takes a long time
        end
        
        % Create a new cdp object using correct start dates and set
        % 'data_10hz_already_processed' to true.
        date_start = datenum(year, 1, 1, 0, 30, 0);
        date_end = datenum(year, 12, 31, 24, 0, 0);
        
        new = card_data_processor(sitecode, 'date_start', date_start,...
            'date_end', date_end, 'data_10hz_already_processed', true );
        
        % Make a new fluxall file
        new.update_fluxall();
        
        % If fluxes need to be filled in with 30min data...
        % UNM_30_min_spooler(sitecode, year);
        
        % With the new fluxall, run RBD.m to view Fc and the 
        % current settings for removing bad data
        % UNM_RemoveBadData(sitecode, year, 'draw_plots', 1,...
        %    'write_qc', false, 'write_gf', false);
        count = count + 1;
    end
end<|MERGE_RESOLUTION|>--- conflicted
+++ resolved
@@ -7,13 +7,10 @@
 sitelist = {UNM_sites.MCon, UNM_sites.SLand, UNM_sites.JSav, ...
     UNM_sites.GLand, UNM_sites.PPine, UNM_sites.PJ_girdle, UNM_sites.PJ, ...
     UNM_sites.PJ_girdle};
-<<<<<<< HEAD
+
 sitelist = {UNM_sites.TestSite};
 yearlist = 2015;%2013:2014;% 2009:2013;
-=======
-sitelist = {UNM_sites.GLand};
-yearlist = 2016;%2013:2014;% 2009:2013;
->>>>>>> 5283cdff
+
 proc_10hz = true;
 count = 1;
 for i = 1:length(sitelist);
