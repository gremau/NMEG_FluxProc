--- conflicted
+++ resolved
@@ -62,25 +62,11 @@
     data = UNM_parse_fluxall_txt_file( sitecode, year );
 end
 
-<<<<<<< HEAD
-%data = UNM_parse_fluxall_txt_file( sitecode, year );
-
-% seems to be parsing header of NewGland_2011 to bogus dates -- temporary
-% fix until I get the front end of processing away from excel files
-data( data.timestamp < datenum( 2000, 1, 1 ), : ) = [];
-
-%% parse the QC file
-ds_qc = UNM_parse_QC_txt_file( sitecode, year );
-
-%% parse gapfilled and partitioned fluxes from online MPI eddyproc tool
-[ ds_pt_GL, ds_pt_MR ] = ...
-=======
 % Parse the QC file
 qc_tbl = parse_fluxall_qc_file( sitecode, year );
 
 % Parse gapfilled and partitioned fluxes from online MPI eddyproc tool
 [ pt_GL_tbl, pt_MR_tbl ] = ...
->>>>>>> 9adba5e7
     UNM_parse_mpi_eddyproc_output( sitecode, year );
 
 % Parse gapfilled fluxes from Reddyproc tool FIXME - not ready yet
@@ -109,24 +95,6 @@
 fprintf( 'synchronizing timestamps... ');
 t0 = now(); % record running time
 
-<<<<<<< HEAD
-t_min = min( [ ds_qc.timestamp; data.timestamp; ...
-               ds_pt_GL.timestamp; ds_pt_MR.timestamp ] );
-t_max = max( [ ds_qc.timestamp; data.timestamp; ...
-               ds_pt_GL.timestamp; ds_pt_MR.timestamp ] );
-
-[ ds_qc, data ] = merge_datasets_by_datenum( ds_qc, data, ...
-                                             'timestamp', 'timestamp', ...
-                                             3, t_min, t_max );
-[ ds_pt_GL, data ] = ...
-    merge_datasets_by_datenum( ds_pt_GL, data, ...
-                               'timestamp', 'timestamp', ...
-                               3, t_min, t_max );
-[ ds_pt_MR, data ] = ... 
-    merge_datasets_by_datenum( ds_pt_MR, data, ...
-                               'timestamp', 'timestamp', ...
-                               3, t_min, t_max );
-=======
 % Max/min times in all tables' timestamps
 t_min = min( [ qc_tbl.timestamp; data.timestamp; ...
                pt_GL_tbl.timestamp; pt_MR_tbl.timestamp ] );
@@ -138,29 +106,12 @@
 
 [ pt_GL_tbl, data ] = merge_tables_by_datenum( pt_GL_tbl, data, ...
     'timestamp', 'timestamp', 3, t_min, t_max );
->>>>>>> 9adba5e7
 
 [ pt_MR_tbl, data ] = merge_tables_by_datenum( pt_MR_tbl, data, ...
     'timestamp', 'timestamp', 3, t_min, t_max );
 
 % Start/end time for the files being created
 Jan1 = datenum( year, 1, 1, 0, 0, 0 );
-<<<<<<< HEAD
-Dec31 = datenum( year, 12, 31, 23, 59, 59 );
-data = dataset_fill_timestamps( data, 'timestamp', ...
-                                't_min', Jan1, 't_max', Dec31 );
-ds_qc = dataset_fill_timestamps( ds_qc, 'timestamp', ...
-                                 't_min', Jan1, 't_max', Dec31 );
-ds_pt_GL = dataset_fill_timestamps( ds_pt_GL, 'timestamp', ...
-                                    't_min', Jan1, 't_max', Dec31 );
-ds_pt_MR = dataset_fill_timestamps( ds_pt_MR, 'timestamp', ...
-                                    't_min', Jan1, 't_max', Dec31 );
-% merge gapfilling/partitioning output into one dataset so we don't have
-% to worry about which variables are in which dataset
-cols = setdiff( ds_pt_MR.Properties.VarNames, ...
-                ds_pt_GL.Properties.VarNames );
-ds_pt = [ ds_pt_GL, ds_pt_MR( :, cols ) ];
-=======
 %Dec31 = datenum( year, 12, 31, 23, 59, 59 );
 % Preserves the last 30min period of year
 Dec31 = datenum( year, 12, 31, 24, 0, 0 );
@@ -179,8 +130,6 @@
 cols = setdiff( pt_MR_tbl.Properties.VariableNames, ...
                 pt_GL_tbl.Properties.VariableNames );
 pt_tbl = [ pt_GL_tbl, pt_MR_tbl( :, cols ) ];
-
->>>>>>> 9adba5e7
 
 seconds_per_day = 60 * 60 * 24;
 t_run = ceil( ( now() - t0 ) * seconds_per_day );
@@ -205,97 +154,9 @@
 % diagnostic plot of partitioning outputs.
 %%%%%%%%%%%%%%%%%%%%%%%%%%%%%%%%%%%%%%%%%%%%%%%%%%%%%%%%%%%%%%%%%%%%%
 
-<<<<<<< HEAD
-%% fix incorrect precipitation values
-%ds_qc.precip = fix_incorrect_precip_factors( sitecode, year, ...
-%                                             ds_qc.fjday, ds_qc.precip );
-% FIXME - put this in a "remove_gapfilling" script
-switch sitecode
-  case int8( UNM_sites.JSav ) 
-    if  year == 2007 
-        % the gapfiller does some filling before the JSav tower was
-        % operational (4 May 2007 15:30), but the filled data do not look
-        % good (they are time-shifted).  Remove those data here.
-        row_idx = 1:DOYidx( 145 );
-        non_data_vars = { 'Day', 'Month', 'Year', 'Hour', ...
-                          'Minute', 'julday', 'Hr', 'timestamp' };
-        
-        data_cols = find( not( ismember( ds_pt.Properties.VarNames, ...
-                                         non_data_vars ) ) );
-        temp_arr = double( ds_pt );
-        temp_arr( row_idx, data_cols ) = NaN;
-        ds_pt = replacedata( ds_pt, temp_arr );
-    end
-  case int8( UNM_sites.PPine ) 
-    switch year
-      case 2011
-        
-        % the gapfiller/partitioner diagnosed curiously low RE between days 27
-        % and 48.  Raise  that spike to 6.  (as per conversation with Marcy
-        % 16 Apr 2013).  The fix must be applied to NEE because GPP will be
-        % recalculated as NEE - RE to ensure carbon balance.
-        idx = ( ds_pt.NEE_HBLR > 0.0 ) & ...
-              ( ds_pt.julday >= 27 ) & ...
-              ( ds_pt.julday <= 48 );
-        ds_pt.NEE_HBLR( idx ) = ds_pt.NEE_HBLR( idx ) .* ...
-            ( 8 / max( ds_pt.NEE_HBLR( idx ) ) );
-        fprintf( 'Fixing PPine 2011 GPP\n' );
-    end
-        
-  case int8( UNM_sites.MCon ) 
-    switch year
-      case 2009
-        % I don't understand why this is here. commenting it out - GEM
-%         NEE_vars = cellfun( @(x) not(isempty(x)), ...
-%                             regexp( ds_pt_GL.Properties.VarNames, '.*NEE.*' ) );
-%         GPP_vars = cellfun( @(x) not(isempty(x)), ...
-%                             regexp( ds_pt_GL.Properties.VarNames, '.*GPP.*' ) );
-%         RE_vars = cellfun( @(x) not(isempty(x)), ...
-%                            regexp( ds_pt_GL.Properties.VarNames, '.*RE.*' ) );
-%         LE_vars = cellfun( @(x) not(isempty(x)), ...
-%                            regexp( ds_pt_GL.Properties.VarNames, '.*LE.*' ) );
-%         H_vars = cellfun( @(x) not(isempty(x)), ...
-%                           regexp( ds_pt_GL.Properties.VarNames, '.*H_.*' ) );
-%         shift_vars = find( NEE_vars | GPP_vars | RE_vars | H_vars );
-%         idx = 1:DOYidx( 20 );
-%         temp_arr = double( ds_pt );
-%         temp_arr( idx, : ) = shift_data( temp_arr( idx, : ), -1.0, ...
-%                                          'cols_to_shift', shift_vars );
-%         ds_pt = replacedata( ds_pt, temp_arr );
-      case 2011
-        % the gapfiller/partitioner put in a big RE spike between days 300
-        % and 335.  Dampen that spike to 2 (as per conversation with Marcy 17
-        % Apr 2013)
-        idx = DOYidx( 300 ) : DOYidx( 335 );
-        ds_pt.Reco_HBLR( idx ) = ds_pt.Reco_HBLR( idx ) .* ...
-            ( 2 / max( ds_pt.Reco_HBLR( idx ) ) );
-      case 2012
-        % the gapfiller/partitioner put in a big RE spike between days 120
-        % and 133.  Dampen that spike to 6.
-        idx = DOYidx( 120 ) : DOYidx( 133 );
-        ds_pt.Reco_HBLR( idx ) = ds_pt.Reco_HBLR( idx ) .* ...
-            ( 6 / max( ds_pt.Reco_HBLR( idx ) ) );
-    end
-
-  case int8( UNM_sites.PJ_girdle )
-    switch year
-        case 2011
-          % the gapfiller/partitioner put in large RE and GPP spike between
-          % days 335 and 360 - replace the GPP with that from days 306.25 to
-          % 316, recycled to the appropriate length.
-          fill_idx = DOYidx( 306.25 ) : DOYidx( 316 );
-          replace_idx = DOYidx( 335 ) : DOYidx( 360 );
-          filler = ds_pt.Reco_HBLR( fill_idx );
-          filler = repmat( filler, 3, 1 );
-          filler = filler( 1 : numel( replace_idx ) );
-          ds_pt.Reco_HBLR( replace_idx ) = filler;
-    end
-end
-=======
 pt_tbl = correct_AF_gapfilling( sitecode, year, pt_tbl );
 
 part_dfig = plot_compare_fc_partitioning( sitecode, year, pt_tbl );
->>>>>>> 9adba5e7
 
 
 %%%%%%%%%%%%%%%%%%%%%%%%%%%%%%%%%%%%%%%%%%%%%%%%%%%%%%%%%%%%%%%%%%%%%
