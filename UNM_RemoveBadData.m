% This program was created by Krista Anderson Teixeira in July 2007
% Modified by John DeLong 2008 through 2009.
% Modifed by Timothy W. Hilton, 2011 through 2012
%
% The program reads site_fluxall_year excel files and pulls in a
% combination of matlab processed ts data and data logged average 30-min
% flux data.  It then flags values based on a variety of criteria and
% writes out new files that do not have the identified bad values.  It
% writes out a site_flux_all_qc file and a site_flux_all_for_gap_filling
% file to send to the Reichstein online gap-filling program.  It can be
% adjusted to make other subsetted files too.
%
% This program is set up to run as a function where you enter the command
% along with the sitecode (1-7 see below) and the year.  This means that it
% only runs on files that are broken out by year.
%
% USAGE
%     UNM_RemoveBadData( sitecode, year )
%     UNM_RemoveBadData( sitecode, year, 'iteration', iteration )
%     UNM_RemoveBadData( sitecode, year, ..., 'write_QC', write_QC )
%     UNM_RemoveBadData( sitecode, year, ..., 'write_GF', write_GF )
%     UNM_RemoveBadData( sitecode, year, ..., 'draw_plots', draw_plots )
%
% INPUTS
%     sitecode: UNM_sites object or integer; specifies site to process
%     year: integer; year to process
%     iteration: optional, integer 1-6; defines which set of bad data tasks
%          to perform (see code for details)
%     write_QC: optional, logical (default true); if true, writes flux_all_qc 
%          file
%     write_GF: optional, logical (default true); if true, writes
%          flux_all_for_gapfilling file
%     draw_plots: optional, logical (default true); if true, draws diagnostic
%          plots.  If false, no plots are drawn.
%     draw_fingerprints: optional, logical (default true ): if true, draw
%          "fingerprint plot" to examine hour-of-day vs. observations
%
% OUTPUTS:
%     This function has no outputs
%
% (c) Timothy W. Hilton, UNM, May 2012


function [] = UNM_RemoveBadData( sitecode, year, varargin )
%clear all
%close all

[ this_year, ~, ~ ] = datevec( now );

% -----
% define optional inputs, with defaults and typechecking
% -----
args = inputParser;
args.addRequired( 'sitecode', @(x) ( isintval( x ) | isa( x, 'UNM_sites' ) ) );
args.addRequired( 'year', ...
               @(x) ( isintval( x ) & ( x >= 2006 ) & ( x <= this_year ) ) );
args.addParamValue( 'iteration', 6, ...
                 @(x) ( isintval( x ) & ( x >= 1 ) & ( x <= 6 ) ) );
args.addParamValue( 'write_QC', true, @islogical );
args.addParamValue( 'write_GF', true, @islogical );
args.addParamValue( 'draw_plots', true, @islogical );
args.addParamValue( 'draw_fingerprints', true, @islogical );

% parse optional inputs
args.parse( sitecode, year, varargin{ : } );

% place user arguments into variables
sitecode = args.Results.sitecode;
year_arg = args.Results.year;
site = char( sitecode );
iteration = int8( args.Results.iteration );

%true to write "[sitename].._qc", -- file with all variables & bad data removed
write_complete_out_file = args.Results.write_QC;
%true to write file for Reichstein's online gap-filling. SET U* LIM (including
%site- specific ones--comment out) TO 0!!!!!!!!!!
write_gap_filling_out_file = args.Results.write_GF;

draw_plots = args.Results.draw_plots;


data_for_analyses = 0; %1 to output file with data sorted for specific analyses
ET_gap_filler = 0; %run ET gap-filler program

winter_co2_min = -100;  %initialization -- will be set for specific sites later
obs_per_day = 48;  % half-hourly observations

    %%%%%%%%%%%%%%%%%%%%%%%%%%%%%%%%%%%%%%%%%%%%%%%%%%%%%%%%%%%%%%%%%%%%%
    % Specify some details about sites and years
    %%%%%%%%%%%%%%%%%%%%%%%%%%%%%%%%%%%%%%%%%%%%%%%%%%%%%%%%%%%%%%%%%%%%%

    if sitecode == UNM_sites.GLand; % grassland
        ustar_lim = 0.06;
        co2_min_by_month = -0.8; co2_max_by_month = 6;
        n_SDs_filter_hi = 3.0; % how many std devs above the mean NEE to allow
        n_SDs_filter_lo = 3.0; % how many std devs below the mean NEE to allow
        wind_min = 330; wind_max = 30; % these are given a sonic_orient = 180;
        Tdry_min = 240; Tdry_max = 320;
        HS_min = -100; HS_max = 450;
        HSmass_min = -100; HSmass_max = 450;
        LH_min = -150; LH_max = 450;
        rH_min = 0; rH_max = 1;
        h2o_max = 30; h2o_min = 0;

    elseif sitecode == UNM_sites.SLand; % shrubland
        ustar_lim = 0.08;
        co2_min_by_month = -10; co2_max_by_month = 6;
        n_SDs_filter_hi = 3.0; % how many std devs above the mean NEE to allow
        n_SDs_filter_lo = 3.0; % how many std devs below the mean NEE to allow
        wind_min = 330; wind_max = 30; % these are given a sonic_orient = 180;
        Tdry_min = 240; Tdry_max = 320;
        HS_min = -100; HS_max = 450;
        HSmass_min = -100; HSmass_max = 450;
        LH_min = -150; LH_max = 450;
        rH_min = 0; rH_max = 1;
        h2o_max = 30; h2o_min = 0;
        
    elseif sitecode == UNM_sites.JSav; % Juniper savanna
        ustar_lim = 0.08;
        co2_min_by_month = -10;
        co2_max_by_month = [ repmat( 2, 1, 6 ), repmat( 10, 1, 6 ) ];
        n_SDs_filter_hi = 3.0; % how many std devs above the mean NEE to allow
        n_SDs_filter_lo = 3.0; % how many std devs below the mean NEE to allow
        wind_min = 15; wind_max = 75; % these are given a sonic_orient = 225;
        Tdry_min = 240; Tdry_max = 320;
        HS_min = -100; HS_max = 550;
        HSmass_min = -100; HSmass_max = 550;
        LH_min = -150; LH_max = 450;
        rH_min = 0; rH_max = 1;
        h2o_max = 30; h2o_min = 0;
        press_min = 70; press_max = 130;
        
    elseif sitecode == UNM_sites.PJ; % Pinyon Juniper
        n_SDs_filter_hi = 3.0; % how many std devs above the mean NEE to allow
        n_SDs_filter_lo = 3.0; % how many std devs below the mean NEE to allow
        wind_min = 15; wind_max = 75; % these are given a sonic_orient = 225;
        co2_min_by_month = -10;
        co2_max_by_month = 6;
        Tdry_min = 240; Tdry_max = 310;
        HS_min = -100; HS_max = 640;
        HSmass_min = -100; HSmass_max = 640;
        LH_min = -150; LH_max = 450;
        rH_min = 0; rH_max = 1;
        h2o_max = 30; h2o_min = 0;
        press_min = 70; press_max = 130;
        co2_max_by_month = [ 2, 2, 2, 2.5, 3, 3, 3, repmat( 6, 1, 5 ) ];
        ustar_lim = 0.16;
        
    elseif sitecode == UNM_sites.PPine; % Ponderosa Pine
        % site default values
        co2_min_by_month = [-6 -6 -15 -15 -15 -15 -15 -15 -15 -15 -15 -5];
        co2_max_by_month = [4 4 4 5 30 30 30 30 30 30 5 4];
        co2_max_by_month = 30;
        ustar_lim = 0.08;
        n_SDs_filter_hi = 3.0; % how many std devs above the mean NEE to allow
        n_SDs_filter_lo = 3.0; % how many std devs below the mean NEE to allow
        wind_min = 119; wind_max = 179; % these are given a sonic_orient = 329;
        Tdry_min = 240; Tdry_max = 310;
        HS_min = -200; HS_max = 800;
        HSmass_min = -200; HSmass_max = 800;
        LH_min = -50; LH_max = 550;
        rH_min = 0; rH_max = 1;
        h2o_max = 30; h2o_min = 0;
        
    elseif sitecode == UNM_sites.MCon; % Mixed conifer
        co2_min_by_month = [ -1.5, -1.5, repmat( -12, 1, 9 ), -1.5 ];
        co2_max_by_month = 6;
        n_SDs_filter_hi = 2.0; % how many std devs above the mean NEE to allow
        n_SDs_filter_lo = 3.0; % how many std devs below the mean NEE to allow
        wind_min = 153; wind_max = 213; % these are given a sonic_orient = 333;
        Tdry_min = 250; Tdry_max = 300;
        HS_min = -200; HS_max = 800;
        HSmass_min = -200; HSmass_max = 800;
        LH_min = -50; LH_max = 550;
        rH_min = 0; rH_max = 1;
        h2o_max = 30; h2o_min = 0;
        ustar_lim = 0.11;
        
    elseif sitecode == UNM_sites.TX;
        ustar_lim = 0.11;
        co2_min_by_month = -26; 
        switch args.Results.year
          case 2011
            co2_max_by_month = [ 4.0, 4, 4, 4, 9, 10, ...
                                10, 4, 4, 4, 4, 4.0 ];
          case 2012
            co2_max_by_month = [ 4.9, 6, 7, 8, 9, 12, ...
                                12, 12, 9, 6, 6, 4.9 ];
        end
        n_SDs_filter_hi = 3.0; % how many std devs above the mean NEE to allow
        n_SDs_filter_lo = 3.0; % how many std devs below the mean NEE to allow
        wind_min = 296; wind_max = 356; % these are given a sonic_orient = 146;
        Tdry_min = 265; Tdry_max = 315;
        HS_min = -200; HS_max = 800;
        HSmass_min = -200; HSmass_max = 800;
        LH_min = -150; LH_max = 550;
        rH_min = 0; rH_max = 1;
        h2o_max = 30; h2o_min = 0;
        press_min = 70; press_max = 130;

    elseif sitecode == UNM_sites.TX_forest;
        ustar_lim = 0.11;
        n_SDs_filter_hi = 3.0; % how many std devs above the mean NEE to allow
        n_SDs_filter_lo = 3.0; % how many std devs below the mean NEE to allow
        co2_min_by_month = -26; co2_max_by_month = 12;
        wind_min = 300; wind_max = 360; % these are given a sonic_orient = ;
        Tdry_min = 265; Tdry_max = 315;
        HS_min = -200; HS_max = 800;
        HSmass_min = -200; HSmass_max = 800;
        LH_min = -150; LH_max = 550;
        rH_min = 0; rH_max = 1;
        h2o_max = 30; h2o_min = 0;
        press_min = 70; press_max = 130;
        
    elseif sitecode == UNM_sites.TX_grass;
        ustar_lim = 0.11;
        n_SDs_filter_hi = 3.0; % how many std devs above the mean NEE to allow
        n_SDs_filter_lo = 3.0; % how many std devs below the mean NEE to allow
        co2_min_by_month = -26; co2_max_by_month = 12;
        wind_min = 300; wind_max = 360; % these are given a sonic_orient = ;
        Tdry_min = 265; Tdry_max = 315;
        HS_min = -200; HS_max = 800;
        HSmass_min = -200; HSmass_max = 800;
        LH_min = -150; LH_max = 550;
        rH_min = 0; rH_max = 1;
        h2o_max = 35; h2o_min = 0;
        press_min = 70; press_max = 130;

    elseif sitecode == UNM_sites.PJ_girdle; % Pinyon Juniper girdle
        ustar_lim = 0.16;
        n_SDs_filter_hi = 3.0; % how many std devs above the mean NEE to allow
        n_SDs_filter_lo = 3.0; % how many std devs below the mean NEE to allow
        wind_min = 15; wind_max = 75; % these are given a sonic_orient = 225;
        Tdry_min = 240; Tdry_max = 310;
        HS_min = -100; HS_max = 640;
        HSmass_min = -100; HSmass_max = 640;
        LH_min = -150; LH_max = 450;
        rH_min = 0; rH_max = 1;
        h2o_max = 30; h2o_min = 0;
        press_min = 70; press_max = 130;
        co2_min_by_month = -10;
        co2_max_by_month = [ 1, 1.5, 2, 2, 2, 2, 2, repmat( 6, 1, 5 ) ];

    elseif sitecode == UNM_sites.New_GLand; % new Grassland
        ustar_lim = 0.06;
        n_SDs_filter_hi = 4.5; % how many std devs above the mean NEE to allow
        n_SDs_filter_lo = 3.0; % how many std devs below the mean NEE to allow
        co2_min_by_month = -7; co2_max_by_month = 6;
        wind_min = 330; wind_max = 30; % these are given a sonic_orient = 180;
        Tdry_min = 240; Tdry_max = 320;
        HS_min = -100; HS_max = 450;
        HSmass_min = -100; HSmass_max = 450;
        LH_min = -150; LH_max = 450;
        rH_min = 0; rH_max = 1;
        h2o_max = 30; h2o_min = 0;
        
    end

    %%%%%%%%%%%%%%%%%%%%%%%%%%%%%%%%%%%%%%%%%%%%%%%%%%%%%%%%%%%%%%%%%%%%%
    % read the fluxall file
    %%%%%%%%%%%%%%%%%%%%%%%%%%%%%%%%%%%%%%%%%%%%%%%%%%%%%%%%%%%%%%%%%%%%%
    
    outfolder = fullfile( get_site_directory( sitecode ), ...
                          'processed_flux' );
    data = UNM_parse_fluxall_txt_file( sitecode, year_arg );

    headertext = data.Properties.VarNames;
    timestamp = data.timestamp;
    [year month day hour minute second] = datevec( data.timestamp );
    ncol = size( data, 2 );
    filelength_n = size( data, 1 );
        
    %%%%%%%%%%%%%%%%%%%%%%%%%%%%%%%%%%%%%%%%%%%%%%%%%%%%%%%%%%%%%%%%%%%%%%%%%%
    % some siteyears have periods where the observed radition does not line
    % up with sunrise.  Fix this here so that the matched time/radiation
    % propagates through the rest of the calculations
    %%%%%%%%%%%%%%%%%%%%%%%%%%%%%%%%%%%%%%%%%%%%%%%%%%%%%%%%%%%%%%%%%%%%%%%%%%
<<<<<<< HEAD

    data = replacedata( data, ...
                        UNM_fix_datalogger_timestamps( sitecode, ...
                                                      year_arg, ...
                                                      double( data ), ...
                                                      headertext, ...
                                                      data.timestamp ) );
    data.timestamp = [];
=======
    
    data = ...
        replacedata( data, ...
                     UNM_fix_datalogger_timestamps( sitecode, ...
                                                    year_arg, ...
                                                    double( data ),...
                                                    headertext, ...
                                                    timestamp, ...
                                                    'debug', args.Results.draw_plots ) );
    if ( sitecode == UNM_sites.MCon )
        data = replacedata( data, ...
                            revise_MCon_duplicated_Rg( double( data ), ...
                                                       headertext, ...
                                                       timestamp ) );
    end 
>>>>>>> 0b7f61bb
    shift_t_str = 'shifted';

    %%%%%%%%%%%%%%%%%%%%%%%%%%%%%%%%%%%%%%%%%%%%%%%%%%%%%%%%%%%%%%%%%%%%%%%%%%
    % Read in Matlab processed ts data
    %%%%%%%%%%%%%%%%%%%%%%%%%%%%%%%%%%%%%%%%%%%%%%%%%%%%%%%%%%%%%%%%%%%%%%%%%%

    jday = data.jday;
    iok = data.iok ;
    Tdry = data.tdry ;
    wnd_dir_compass = data.wind_direction ;
    wnd_spd = data.speed ;
    u_star = data.ustar ;
    CO2_mean = data.CO2_mean ;
    CO2_std = data.CO2_std ;
    H2O_mean = data.H2O_mean ;
    H2O_std = data.H2O_std ;
    u_mean = data.u_mean_unrot ;
    t_mean = data.temp_mean;
    t_meanK = t_mean+ 273.15;

    fc_raw = data.Fc_raw ;
    fc_raw_massman = data.Fc_raw_massman ;
    fc_water_term = data.Fc_water_term ;
    fc_heat_term_massman = data.Fc_heat_term_massman ;
    fc_raw_massman_wpl = data.Fc_raw_massman_ourwpl;

    E_raw = data.E_raw ;
    E_raw_massman = data.E_raw_massman ;
    E_water_term = data.E_water_term;
    E_heat_term_massman = data.E_heat_term_massman;
    E_wpl_massman = data.E_wpl_massman;

    HSdry = data.SensibleHeat_dry ;
    HSdry_massman = data.HSdry_massman;

    HL_raw = data.LatentHeat_raw;
    HL_wpl_massman = data.LatentHeat_raw_massman ;
    HL_wpl_massman_un = repmat( NaN, size( data, 1 ), 1 );
    % Half hourly data filler only produces uncorrected HL_wpl_massman, but use
    % these where available as very similar values
    HL_wpl_massman( isnan( HL_wpl_massman ) & ...
                    ~isnan( HL_wpl_massman_un ) ) = ...
        HL_wpl_massman_un( isnan( HL_wpl_massman ) & ...
                           ~isnan( HL_wpl_massman_un ) );

    rhoa_dry = data.rhoa_dry_air_molar_density;

    decimal_day = ( datenum( year, month, day, hour, minute, second ) - ...
                    datenum( year, 1, 1 ) + 1 );
    year_arg = year(2);

    %initialize RH to NaN
    rH = repmat( NaN, size( data, 1), 1 );

    % filter out absurd u_star values
    u_star( u_star > 50 ) = NaN;
    
    %%%%%%%%%%%%%%%%%%%%%%%%%%%%%%%%%%%%%%%%%%%%%%%%%%%%%%%%%%%%%%%%%%%%%%%%%
    % Read in 30-min data, variable order and names in flux_all files are not  
    % consistent so match headertext
    %%%%%%%%%%%%%%%%%%%%%%%%%%%%%%%%%%%%%%%%%%%%%%%%%%%%%%%%%%%%%%%%%%%%%%%%%

    % convert CNR1 temperature from centrigrade to Kelvins
    CNR1_var = regexp_ds_vars( data, 'CNR1.*|Temp_C_Avg' );
    CNR1TK = data.( CNR1_var{ 1 } ) + 273.15;

    data = double( data );
    
    for i=1:numel( headertext );
        if strcmp('agc_Avg',headertext{i}) == 1
            agc_Avg = data(:,i);
        elseif strcmp( 'h2o_hmp_Avg', headertext( i ) )
            h2o_hmp = data( :, i );
        elseif strcmp('RH',headertext{i}) == 1 || ...
                strcmp('rh_hmp', headertext{i}) == 1 || ...
                strcmp('rh_hmp_4_Avg', headertext{i}) == 1 || ...
                strcmp('RH_Avg', headertext{i}) == 1
            rH = data(:,i) / 100.0;
        elseif strcmp( 'Ts_mean', headertext( i ) )
            Tair_TOA5 = data(:,i);
        elseif  strcmp('5point_precip', headertext{i}) == 1 || ...
                strcmp('rain_Tot', headertext{i}) == 1 || ...
                strcmp('precip', headertext{i}) == 1 || ...
                strcmp('precip(in)', headertext{i}) == 1 || ...
                strcmp('ppt', headertext{i}) == 1 || ...
                strcmp('Precipitation', headertext{i}) == 1
            precip = data(:,i);
        elseif strcmp('press_mean', headertext{i}) == 1 || ...
                strcmp('press_Avg', headertext{i}) == 1 || ...
                strcmp('press_a', headertext{i}) == 1 || ...
                strcmp('press_mean', headertext{i}) == 1
            atm_press = data(:,i);
        elseif strcmp('par_correct_Avg', headertext{i}) == 1  || ...
                strcmp('par_Avg(1)', headertext{i}) == 1 || ...
                strcmp('par_Avg_1', headertext{i}) == 1 || ...
                strcmp('par_Avg', headertext{i}) == 1 || ...
                strcmp('par_up_Avg', headertext{i}) == 1 || ...        
                strcmp('par_face_up_Avg', headertext{i}) == 1 || ...
                strcmp('par_incoming_Avg', headertext{i}) == 1 || ...
                strcmp('par_lite_Avg', headertext{i}) == 1
            Par_Avg = data(:,i);
        elseif strcmp('t_hmp_mean', headertext{i})==1 || ...
                strcmp('AirTC_Avg', headertext{i})==1 || ...
                strcmp('t_hmp_3_Avg', headertext{i})==1 || ...
                strcmp('pnl_tmp_a', headertext{i})==1 || ...
                strcmp('t_hmp_Avg', headertext{i})==1 || ...
                strcmp('t_hmp_4_Avg', headertext{i})==1 || ...
                strcmp('t_hmp_top_Avg', headertext{i})==1
            air_temp_hmp = data(:,i);
        elseif strcmp('AirTC_2_Avg', headertext{i})==1 && ...
                (year_arg == 2009 || year_arg ==2010) && sitecode == 6
            air_temp_hmp = data(:,i);
        elseif strcmp('Tsoil',headertext{i}) == 1 || ...
                strcmp('Tsoil_avg',headertext{i}) == 1 || ...
                strcmp('soilT_Avg(1)',headertext{i}) == 1
            Tsoil = data(:,i);
        elseif strcmp('Rn_correct_Avg',headertext{i})==1 || ...
                strcmp('NR_surf_AVG', headertext{i})==1 || ...
                strcmp('NetTot_Avg_corrected', headertext{i})==1 || ...
                strcmp('NetTot_Avg', headertext{i})==1 || ...
                strcmp('Rn_Avg',headertext{i})==1 || ...
                strcmp('Rn_total_Avg',headertext{i})==1
            NR_tot = data(:,i);
        elseif strcmp('Rad_short_Up_Avg', headertext{i}) || ...
                strcmp('pyrr_incoming_Avg', headertext{i})
            sw_incoming = data(:,i);
        elseif strcmp('Rad_short_Dn_Avg', headertext{i})==1 || ...
                strcmp('pyrr_outgoing_Avg', headertext{i})==1
            sw_outgoing = data(:,i);
        elseif strcmp('Rad_long_Up_Avg', headertext{i}) == 1 || ...
                strcmp('Rad_long_Up__Avg', headertext{i}) == 1
            lw_incoming = data(:,i);
        elseif strcmp('Rad_long_Dn_Avg', headertext{i})==1 || ...
                strcmp('Rad_long_Dn__Avg', headertext{i})==1
            lw_outgoing = data(:,i);
        elseif strcmp('VW_Avg', headertext{i})==1
            VWC = data(:,i);
        elseif strcmp('shf_Avg(1)', headertext{i})==1 || ...
                strcmp('shf_pinon_1_Avg', headertext{i})==1
            soil_heat_flux_1 = data(:,i);
            disp('FOUND shf_pinon_1_Avg');       
        elseif any( strcmp( headertext{i}, ...
                            { 'hfp_grass_1_Avg', 'hfp01_grass_Avg' } ) )
            soil_heat_flux_1 = data(:,i);
            disp('FOUND hfp_grass_1_Avg');       
        elseif any( strcmp( headertext( i ), ...
                            { 'hfp_grass_2_Avg', 'hft3_grass_Avg' } ) )
            soil_heat_flux_2 = data(:,i);
            disp('FOUND hfp_grass_2_Avg');       
        elseif strcmp('shf_Avg(2)', headertext{i})==1 || ...
                strcmp('shf_jun_1_Avg', headertext{i})==1
            soil_heat_flux_2 = data(:,i);
        elseif strcmp('hfpopen_1_Avg', headertext{i})==1 % only for TX
            soil_heat_flux_open = data(:,i);
        elseif strcmp('hfpmescan_1_Avg', headertext{i})==1 % only for TX
            soil_heat_flux_mescan = data(:,i);
        elseif strcmp('hfpjuncan_1_Avg', headertext{i})==1 % only for TX
            soil_heat_flux_juncan = data(:,i);
            %Shurbland flux plates 2009 onwards
        elseif strcmp('hfp01_1_Avg', headertext{i})==1 
            soil_heat_flux_1 = data(:,i);
        elseif strcmp('hfp01_2_Avg', headertext{i})==1 
            soil_heat_flux_2 = data(:,i);
        elseif strcmp('hfp01_3_Avg', headertext{i})==1 
            soil_heat_flux_3 = data(:,i);
        elseif strcmp('hfp01_4_Avg', headertext{i})==1 
            soil_heat_flux_4 = data(:,i);
        elseif strcmp('hfp01_5_Avg', headertext{i})==1 
            soil_heat_flux_5 = data(:,i);
        elseif strcmp('hfp01_6_Avg', headertext{i})==1 
            soil_heat_flux_6 = data(:,i);
        elseif strcmp('shf_Avg(3)', headertext{i})==1 
            soil_heat_flux_3 = data(:,i);
        elseif strcmp('shf_Avg(4)', headertext{i})==1 
            soil_heat_flux_4 = data(:,i);
            
        end
    end

    % remove absurd precipitation measurements
    precip( precip > 1000 ) = NaN;
    
    if ismember( sitecode, [ 1, 2 ] ) & year(2) == 2009
        Par_Avg = combine_PARavg_PARlite( headertext, data );
    end
    
    if ismember( sitecode, [ 3, 4 ] )
        % use "RH" at JSav, PJ
        rh_col = find( strcmp( 'RH', headertext ) );
        fprintf( 'found RH\n' );
        rH = data( :, rh_col ) / 100.0;
    elseif ismember( sitecode, [ 5, 6 ] )
        % use "RH_2" at PPine, MCon
        rh_col = find( strcmp( 'RH_2', headertext ) | ...
                       strcmp( 'RH_2_Avg', headertext ) );
        if ~isempty( rh_col )
            fprintf( 'found RH_2\n' );
        else
            error( 'could not locate RH_2' );
        end
        rH = data( :, rh_col ) / 100.0;
    elseif sitecode == 10
        % at PJ girdle, calculate relative humidity from hmp obs using helper
        % function
        rH = thmp_and_h2ohmp_2_rhhmp( air_temp_hmp, h2o_hmp ) / 100.0;
    end

    %%%%%%%%%%%%%%%%%%%%%%%%%%%%%%%%%%%%%%%%%%%%%%%%%%%%%%%%%%%%%%%%%%%%%%%%%%%
    % correction for incorrectly-calculated latent heat flux pointed out by Jim
    % Heilman 8 Mar 2012.  E_heat_term_massman should have been added to the
    % latent heat flux.  To do the job right, this fix should happen in
    % UNM_flux_DATE.m.  Doing the correction here is a temporary fix in order to
    % get Ameriflux files created soon.
    % -TWH 9 Mar 2012
    %%%%%%%%%%%%%%%%%%%%%%%%%%%%%%%%%%%%%%%%%%%%%%%%%%%%%%%%%%%%%%%%%%%%%%%%%%%
    Lv = ( repmat( 2.501, size( E_raw_massman ) ) - ...
           0.00237 * ( Tdry - 273.15 ) )  * 10^3;
    HL_wpl_massman = ( 18.016 / 1000 * Lv ) .* ...
        ( E_raw_massman + E_heat_term_massman );

    %%%%%%%%%%%%%%%%%%%%%%%%%%%%%%%%%%%%%%%%%%%%%%%%%%%%%%%%%%%%%%%%%%%%%%%%%%%
    % Site-specific steps for soil temperature
    %%%%%%%%%%%%%%%%%%%%%%%%%%%%%%%%%%%%%%%%%%%%%%%%%%%%%%%%%%%%%%%%%%%%%%%%%%%

    if sitecode == 1 %GLand   added TWH, 27 Oct 2011
        for i=1:ncol;
            if strcmp('TCAV_grass_Avg',headertext(i)) == 1
                Tsoil = data(:,i-1);
            end
        end

        % find soil heat flux plate measurements
        SHF_idx = find( cellfun( @(x) ~isempty(x), ...
                                 regexp( headertext, 'hfp.*[Aa]vg' ) ) );
        if numel( SHF_idx ) ~= 2 
            %error( 'could not find two soil heat flux observations' );
        end
        soil_heat_flux = data( :, SHF_idx );
        SHF_labels = headertext( SHF_idx );
        SHF_labels = regexprep( SHF_labels, 'hfp01_(.*)', 'SHF_$1');

    elseif sitecode == 2 %SLand   changed TWH, 30 Oct 2012
        % regular expression to identify SHF variables
        re_SHF = '.*([Ss][Hh][Ff]).*|.*([Hh][Ff][Pp]).*';
        SHF_idx = find( ~cellfun( @isempty, regexp( headertext, re_SHF ) ) );
        SHF_labels = headertext( SHF_idx );
        soil_heat_flux = data( :, SHF_idx );

    elseif sitecode == 3 %JSav   added TWH, 7 May 2012
        SHF_cols = find( ~cellfun( @isempty, regexp( headertext, 'shf_Avg.*' ) ) );
        soil_heat_flux = data( :, SHF_cols - 1 );
        if isempty( soil_heat_flux ) 
            soil_heat_flux = repmat( NaN, size( data, 1 ), 4 );
            soil_heat_flux_1 = soil_heat_flux( :, 1 );
            soil_heat_flux_2 = soil_heat_flux( :, 2 );
            soil_heat_flux_3 = soil_heat_flux( :, 3 );
            soil_heat_flux_4 = soil_heat_flux( :, 4 );
        end
        SHF_labels = { 'SHF_1', 'SHF_2', 'SHF_3', 'SHF_4' };

    elseif sitecode == 4 %PJ
        for i=1:ncol;
            if strcmp('tcav_pinon_1_Avg',headertext(i)) == 1
                Tsoil1 = data(:,i-1);
            elseif strcmp('tcav_jun_1_Avg',headertext(i)) == 1
                Tsoil2 = data(:,i-1);
            end
        end
        if exist( 'Tsoil1' ) == 1 & exist( 'Tsoil2' ) == 1
            Tsoil = (Tsoil1 + Tsoil2)/2;
        else
            Tsoil = repmat( NaN, size( data, 1 ), 1 );
        end
        soil_heat_flux_1 = repmat( NaN, size( data, 1 ), 1 );
        soil_heat_flux_2 = repmat( NaN, size( data, 1 ), 1 );
        SHF_labels = { 'soil_heat_flux_1', 'soil_heat_flux_2' };
        soil_heat_flux = [ soil_heat_flux_1, soil_heat_flux_2 ];

        % related lines 678-682: corrections for site 4 (PJ) soil_heat_flux_1 and soil_heat_flux_2
        Tsoil=sw_incoming.*NaN;  %MF: note, this converts all values in Tsoil to NaN. Not sure if this was intended.
        
    elseif ismember( sitecode, [ UNM_sites.PPine, UNM_sites.MCon ] )

        SHF_labels = { 'soil_heat_flux_1', 'soil_heat_flux_2', 'soil_heat_flux_3' };
        soil_heat_flux = repmat( NaN, size( data, 1 ), 3 );
        Tsoil = repmat( NaN, size( data, 1 ), 1 );
        
    elseif sitecode == 7 % Texas Freeman
        for i=1:ncol;
            if strcmp('Tsoil_Avg_2',headertext(i)) == 1
                open_5cm = data(:,i-1);
            elseif strcmp('Tsoil_Avg_3',headertext(i)) == 1
                open_10cm = data(:,i-1);
            elseif strcmp('Tsoil_Avg_5',headertext(i)) == 1
                Mesquite_5cm = data(:,i-1);
            elseif strcmp('Tsoil_Avg_6',headertext(i)) == 1
                Mesquite_10cm = data(:,i-1);
            elseif strcmp('Tsoil_Avg_8',headertext(i)) == 1
                Juniper_5cm = data(:,i-1);
            elseif strcmp('Tsoil_Avg_9',headertext(i)) == 1
                Juniper_10cm = data(:,i-1);
            end
        end
        if year_arg == 2005 % juniper probes on-line after 5/19/05
                         % before 5/19
            canopy_5cm = Mesquite_5cm(find(decimal_day < 139.61));
            canopy_10cm = Mesquite_10cm(find(decimal_day < 139.61));
            % after 5/19
            canopy_5cm(find(decimal_day >= 139.61)) = (Mesquite_5cm(find(decimal_day >= 139.61)) + Juniper_5cm(find(decimal_day >= 139.61)))/2;
            canopy_10cm(find(decimal_day >= 139.61)) = (Mesquite_10cm(find(decimal_day >= 139.61)) + Juniper_10cm(find(decimal_day >= 139.61)))/2;
            % clean strange 0 values
            canopy_5cm(find(canopy_5cm == 0)) = NaN;
            canopy_10cm(find(canopy_10cm == 0)) = NaN;
            Tsoil = (open_5cm + canopy_5cm)./2;
        else
            canopy_5cm = (Mesquite_5cm + Juniper_5cm)/2;
            canopy_10cm = (Mesquite_10cm + Juniper_10cm)/2;
            Tsoil = (open_5cm + canopy_5cm)/2;
        end
        
    elseif sitecode == 10 || sitecode == 11
        Tsoil=sw_incoming.*NaN;
        soil_heat_flux_1 =sw_incoming.*NaN;
        soil_heat_flux_2 =sw_incoming.*NaN;
        SHF_labels = { 'soil_heat_flux_1', 'soil_heat_flux_2' };
        soil_heat_flux = [ soil_heat_flux_1, soil_heat_flux_2 ];
    end


    % Juniper S heat flux plates need multiplying by calibration factors
    if sitecode == 3
        soil_heat_flux_1 = soil_heat_flux_1.*32.27;
        soil_heat_flux_2 = soil_heat_flux_2.*33.00;
        soil_heat_flux_3 = soil_heat_flux_3.*31.60;
        soil_heat_flux_4 = soil_heat_flux_4.*32.20;
    end

    % Pinon Juniper heat flux plates need multiplying by calibration factors
    if sitecode == 4 
        
        soil_heat_flux_1 = soil_heat_flux_1.*35.2;
        soil_heat_flux_2 = soil_heat_flux_2.*32.1;
    end




    %%%%%%%%%%%%%%%%%%%%%%%%%%%%%%%%%%%%%%%%%%%%%%%%%%%%%%%%%%%%%%%%%%%%%%%%%%%
    % Radiation corrections
    %%%%%%%%%%%%%%%%%%%%%%%%%%%%%%%%%%%%%%%%%%%%%%%%%%%%%%%%%%%%%%%%%%%%%%%%%%%

    [ sw_incoming, sw_outgoing, Par_Avg ] = ...
        UNM_RBD_apply_radiation_calibration_factors( sitecode, ...
                                                     year_arg, ...
                                                     decimal_day, ...
                                                     sw_incoming, ...
                                                     sw_outgoing, ...
                                                     lw_incoming, ...
                                                     lw_outgoing, ...
                                                     Par_Avg, ...
                                                     NR_tot, ...
                                                     wnd_spd, ...
                                                     CNR1TK );

    [ NR_sw, NR_lw, NR_tot ] = ...
        UNM_RBD_calculate_net_radiation( sitecode, year_arg, ...
                                         sw_incoming, sw_outgoing, ...
                                         lw_incoming, lw_outgoing, ...
                                         NR_tot, wnd_spd, decimal_day );
    
    % normalize PAR to account for calibration problems at some sites
    Par_Avg = normalize_PAR_wrapper( sitecode, year_arg, decimal_day, Par_Avg, ...
                                     draw_plots );
    
    
    save_fname = fullfile( getenv( 'FLUXROOT' ), 'FluxallConvert', ...
                           sprintf( '%s_%d_after_radiation.mat', ...
                                    char( sitecode ), year(1) ) );
    save( save_fname );
    fprintf( 'saved %s\n', save_fname );
    
    
    %%%%%%%%%%%%%%%%%%%%%%%%%%%%%%%%%%%%%%%%%%%%%%%%%%%%%%%%%%%%%%%%%%%%%%%%%%%
    % Apply Burba 2008 correction for sensible heat conducted from 7500
    %%%%%%%%%%%%%%%%%%%%%%%%%%%%%%%%%%%%%%%%%%%%%%%%%%%%%%%%%%%%%%%%%%%%%%%%%%%

    % define some constants
    R = 8.3143e-3; % universal gas constant  [J / kmol / K ]
    Rd = 287.04; % dry air gas constant [J / kg / K]
    MWd = 28.97; % dry air molecular weight [g / mol]
    R_h2o = 461.5; % water vapor gas constant [J / kg / K]
    MW_h2o = 16; % water vapor molecular weight [g / mol]

    % This is the conversion from mumol mol to mg m3 for CO2
    hh = (1 ./ ( R .* ( t_meanK ./ atm_press ) .* 1000 ) ) .* 44;
    % convert umol CO2 / mol dry air to mg CO2 / m3 dry air -- TWH
    % cf_co2 abbreviates "conversion factor CO2"
    %cf_co2 = ( ( MWd * Rd * t_meanK ) / ( 1000 * atm_press ) ) * ( 44 / 1000 );
    CO2_mg = CO2_mean .* hh;

    % This is the conversion from mmol mol to g m3 for H2O
    gg = ( ( 1 ./ ...
             ( R .* ( t_meanK ./ atm_press ) ) ) .* 18 ) ...
         ./ 1000;
    % convert mmol H2O / mol dry air to g H2O / m3 dry air -- TWH
    % cf_co2 abbreviates "conversion factor CO2"
    %cf_h2o = ( MW_h2o * R_h2o * t_meanK ) / ( 1000 * atm_press )
    H2O_g = H2O_mean .* gg;

    rhoa_dry_kg = ( rhoa_dry .* MWd ) ./ 1000; % from mol/m3 to kg/m3

    Cp = 1004.67 + ( Tdry .^ 2 ./ 3364 );
    RhoCp = rhoa_dry_kg .* Cp;
    NR_pos = find( NR_tot > 0 );

    Kair = ( 0.000067 .* t_mean ) + 0.024343;

    Ti_bot = (0.883.*t_mean+2.17)+273.16;
    Ti_bot(NR_pos) = (0.944.*t_mean(NR_pos)+2.57)+273.16;
    Ti_top = (1.008.*t_mean-0.41)+273.16;
    Ti_top(NR_pos) = (1.005.*t_mean(NR_pos)+0.24)+273.16;
    Ti_spar = (1.01.*t_mean-0.17)+273.16;
    Ti_spar(NR_pos) = (1.01.*t_mean(NR_pos)+0.36)+273.16;
    Si_bot = Kair.*(Ti_bot-t_meanK)./(0.004.*sqrt(0.065./abs(u_mean))+0.004);
    Si_top = ( Kair.*(Ti_top-t_meanK) .* ...
               (0.0225+(0.0028.*sqrt(0.045./abs(u_mean)) + ...
                        0.00025./abs(u_mean)+0.0045)) ./ ...
               (0.0225*(0.0028*sqrt(0.045./abs(u_mean)) + ...
                        0.00025./abs(u_mean)+0.0045)) );
    Sip_spar = ( Kair .* (Ti_spar - t_meanK) ./ ...
                 (0.0025 .* log((0.0025 + 0.0058.*sqrt(0.005./abs(u_mean))) ./ ...
                                0.0025)).*0.15 );
    pd = 44.6.*28.97.*atm_press./101.3.*273.16./t_meanK;
    dFc = (Si_top+Si_bot+Sip_spar) ./ RhoCp.*CO2_mg ./ t_meanK .* ...
          (1+1.6077.*H2O_g./pd);

    if draw_plots
        h_burba_fig = figure( 'Name', 'Burba' );
        plot(dFc,'.'); ylim([-1 1]);
        title( sprintf('%s %d', get_site_name( sitecode ), year( 1 ) ) );
        ylabel('Burba cold temp correction');
        xlabel('time');
    end

    fc_mg = fc_raw_massman_wpl.*0.044; % Convert correct flux from mumol/m2/s to
                                       % mg/m2/s
    fc_mg_corr = (fc_raw_massman_wpl.*0.044)+dFc;


    found = find(t_mean<0);
    fc_out=fc_mg;
    fc_out(found)=fc_mg_corr(found);

    %%%%%%%%%%%%%%%%%%%%%%%%%%%%%%%%%%%%%%%%%%%%%%%%%%%%%%%%%%%%%%%%%%%%%%%%%%%
    % Set up filters for co2 and make a master flag variable (decimal_day_nan)
    %%%%%%%%%%%%%%%%%%%%%%%%%%%%%%%%%%%%%%%%%%%%%%%%%%%%%%%%%%%%%%%%%%%%%%%%%%%

    decimal_day_nan = decimal_day;
    record = 1:1:length(fc_raw_massman_wpl);
    conc_record = 1:1:length(CO2_mean);

    %%%%%%%%%%%%%%%%%%%%%%%%%%%%%%%%%%%%%%%%%%%%%%%%%%%%%%%%%%%%%%%%%%%%%%%%%%%
    % Iteration 1 - run and plot fluxes with the following four filters with
    % all other filters commented out, then evaluate the ustar cutoff with
    % figure (1).  Use the plot to decide which ustar bin on the x-axis is the
    % cutoff, and then use the printed out vector on the main screen to decide
    % what the ustar value is for that bin.  That's the number you enter into
    % the site-specific info above.
    %%%%%%%%%%%%%%%%%%%%%%%%%%%%%%%%%%%%%%%%%%%%%%%%%%%%%%%%%%%%%%%%%%%%%%%%%%%

    disp('Number of co2 flux periods removed due to:');
    % Original number of NaNs
    nanflag = find(isnan(fc_raw_massman_wpl));
    removednans = length(nanflag);
    decimal_day_nan(nanflag) = NaN;
    record(nanflag) = NaN;
    co2_conc_nanflag = find(isnan(CO2_mean));
    conc_record(co2_conc_nanflag) = NaN;
    disp(sprintf('    original empties = %d',removednans));

    % % Remove values during precipitation
    precipflag = find(precip > 0);
    removed_precip = length(precipflag);
    decimal_day_nan(precipflag) = NaN;
    record(precipflag) = NaN;
    conc_record(precipflag) = NaN;
    disp(sprintf('    precip = %d',removed_precip));

    % Remove for behind tower wind direction
    windflag = find(wnd_dir_compass > wind_min & wnd_dir_compass < wind_max);
    removed_wind = length(windflag);
    decimal_day_nan(windflag) = NaN;
    record(windflag) = NaN;
    disp(sprintf('    wind direction = %d',removed_wind));

    % Remove night-time negative fluxes
    % changed NEE cutoff from 0 to -0.2 as per conversation with Marcy 29 Mar 2012
    nightnegflag = find( Par_Avg < 20.0 & fc_raw_massman_wpl < -0.2);
    removed_nightneg = length(nightnegflag);
    decimal_day_nan(nightnegflag) = NaN;
    record(nightnegflag) = NaN;
    disp(sprintf('    night-time negs = %d',removed_nightneg));

    %%%%%%%%%%%%%%%%%%%%%%%%%%%%%%%%%%%%%%%%%%%%%%%%%%%%%%%%%%%%%%%%%%%%%%%%%%%%
    %%%%%%%%%%%%%%%%%%%%%%%%%%%%%%%%%%%%%%%%%%%%%%%%%%%%%%%%%%%%%%%%%%%%%%%%%%%%
    %%%%%%%%%%%%%%%%%%%%%%%%%%%%%%%%%%%%%%%%%%%%%%%%%%%%%%%%%%%%%%%%%%%%%%%%%%%%
    % PPINE EXTRA WIND DIRECTION REMOVAL
    % ppine has super high night respiration when winds come from ~ 50 degrees, so these must be excluded also:
    if sitecode == 5
        ppine_night_wind = find( ( wnd_dir_compass > 30 & ...
                                   wnd_dir_compass < 65 ) & ...
                                 ( hour <= 9 | hour > 18 ) );
        % ppine_night_wind = find( ( wnd_dir_compass > 30 & ...
        %                            wnd_dir_compass < 65 ) );
        windflag = unique( [ windflag; ppine_night_wind ] );
        removed_ppine_night_wind = length(ppine_night_wind);
        decimal_day_nan(ppine_night_wind) = NaN;
        record(ppine_night_wind) = NaN;
        conc_record(ppine_night_wind) = NaN;
        disp(sprintf('    ppine night winds = %d',removed_ppine_night_wind));
    end
    %%%%%%%%%%%%%%%%%%%%%%%%%%%%%%%%%%%%%%%%%%%%%%%%%%%%%%%%%%%%%%%%%%%%%%%%%%%%
    %%%%%%%%%%%%%%%%%%%%%%%%%%%%%%%%%%%%%%%%%%%%%%%%%%%%%%%%%%%%%%%%%%%%%%%%%%%%
    %%%%%%%%%%%%%%%%%%%%%%%%%%%%%%%%%%%%%%%%%%%%%%%%%%%%%%%%%%%%%%%%%%%%%%%%%%%%

    % gland 2007 had large fluxes for very cold temperatures early in the year.
    if sitecode == 1 && year_arg == 2007
        gland_cold = find(Tdry < 271);
        removed_gland_cold = length(gland_cold);
        decimal_day_nan(gland_cold) = NaN;
        record(gland_cold) = NaN;
        disp(sprintf('    gland cold = %d',removed_gland_cold));
    end

    % Take out dodgy calibration period at Shrubland in 2007
    if sitecode == 2 && year_arg == 2007 
        decimal_day_nan(12150:12250) = NaN;
        record(12150:12250) = NaN;
        conc_record(12600:12750) = NaN;
    end
    
    % Take out dodgy calibration period at Shrubland in 2009
    if sitecode == 2 && year_arg == 2009 
        conc_record(11595:11829) = NaN;
    end

    
    % Plot out to see and determine ustar cutoff
    if iteration == 1    
        u_star_2 = u_star(find(~isnan(decimal_day_nan)));
        fc_raw_massman_wpl_2 = fc_raw_massman_wpl(find(~isnan(decimal_day_nan)));
        hour_2 = hour(find(~isnan(decimal_day_nan)));

        ustar_bin = 1:1:30; % you can change this to have more or less categories
        ustar_mean = repmat( NaN, size( ustar_bin ) );
        for i = 1:30 % you can change this to have more or less categories
            if i == 1
                startbin(i) = 0;
            elseif i >= 2
                startbin(i) = (i - 1)*0.01;
            end
            endbin(i) = 0.01 + startbin(i);    
            elementstouse = find((u_star_2 > startbin(i) & u_star_2 < endbin(i)) & (hour_2 > 22 | hour_2 < 5));
            co2mean(i) = mean(fc_raw_massman_wpl_2(elementstouse));
            ustar_mean( i ) = mean( u_star_2( elementstouse ) );
        end

        startbin;
        if draw_plots
            figure( 'Name', 'determine Ustar cutoff', 'NumberTitle', 'Off' );
            clf;
            plot( ustar_mean, co2mean, '.k' );
            xlabel( 'UStar' );
            ylabel( 'co2mean' );
            title( 'UStar' );
            shg;
        end
        return;
    end

    %%%%%%%%%%%%%%%%%%%%%%%%%%%%%%%%%%%%%%%%%%%%%%%%%%%%%%%%%%%%%%%%%%%%%%%%%%%
    % Iteration 2 - Now that you have entered a ustar cutoff in the site
    % options above, run with iteration 2 to see the effect of removing those
    % values
    %%%%%%%%%%%%%%%%%%%%%%%%%%%%%%%%%%%%%%%%%%%%%%%%%%%%%%%%%%%%%%%%%%%%%%%%%%%

    if iteration > 1
        
        % Remove values with low U*
        ustarflag = find(u_star < ustar_lim);
        removed_ustar = length(ustarflag);
        decimal_day_nan(ustarflag) = NaN;
        record(ustarflag) = NaN;
        
        % display pulled ustar
        disp(sprintf('    u_star = %d',removed_ustar));
    end

    %%%%%%%%%%%%%%%%%%%%%%%%%%%%%%%%%%%%%%%%%%%%%%%%%%%%%%%%%%%%%%%%%%%%%%%%%%%
    % Iteration 3 - now that values have been filtered for ustar, decide what
    % the min and max co2 flux values should be by examining figure 2 and then
    % entering them in the site options above, then run program with iteration
    % 3 and see the effect of removing them in figure 2
    %%%%%%%%%%%%%%%%%%%%%%%%%%%%%%%%%%%%%%%%%%%%%%%%%%%%%%%%%%%%%%%%%%%%%%%%%%% 

    if iteration > 2
        
        [ fc_raw_massman_wpl, E_wpl_massman, HL_wpl_massman, ...
          HSdry, HSdry_massman, CO2_mean, H2O_mean, atm_press, NR_tot, ...
          sw_incoming, sw_outgoing, lw_incoming, lw_outgoing, precip, ...
          rH, Par_Avg, Tdry ] = ...
            remove_specific_problem_periods( sitecode, year_arg, ...
                                             fc_raw_massman_wpl, ...
                                             E_wpl_massman, ...
                                             HL_wpl_massman, ...
                                             HSdry, ...
                                             HSdry_massman, ...
                                             CO2_mean, ...
                                             H2O_mean, ...
                                             atm_press, ...
                                             NR_tot, ...
                                             sw_incoming, ...
                                             sw_outgoing, ...
                                             lw_incoming, ...
                                             lw_outgoing, ...
                                             precip, ...
                                             rH, ...
                                             Par_Avg, ...
                                             Tdry );

        [ DOY_co2_min, DOY_co2_max ] = get_daily_maxmin( month, ...
                                                         co2_min_by_month, ...
                                                         co2_max_by_month, ...
                                                         winter_co2_min );

        
        removed_maxs_mins=0;
        maxminflag = [];
                
        [ DOY_co2_min, DOY_co2_max, std_exc_flag ] = ...
            specify_siteyear_filter_exceptions( sitecode, year_arg, ...
                                                DOY_co2_min, DOY_co2_max );
        
        maxminflag = ( ( fc_raw_massman_wpl > DOY_co2_max ) | ...
                       ( fc_raw_massman_wpl < DOY_co2_min ) );
        
        removed_maxs_mins = numel( find( maxminflag ) );
        decimal_day_nan( maxminflag ) = NaN;
        record( maxminflag ) = NaN;
        
        % display what is pulled for maxs and mins
        disp(sprintf('    above max or below min = %d',removed_maxs_mins));
    end

    %%%%%%%%%%%%%%%%%%%%%%%%%%%%%%%%%%%%%%%%%%%%%%%%%%%%%%%%%%%%%%%%%%%%%%%%%%% 
    % Iteration 4 - Now examine the effect of high and low co2 filters by
    % running program with iteration 4
    %%%%%%%%%%%%%%%%%%%%%%%%%%%%%%%%%%%%%%%%%%%%%%%%%%%%%%%%%%%%%%%%%%%%%%%%%%% 
    
    if iteration > 3
        
        % Remove high CO2 concentration points
        highco2flag = find(CO2_mean > 450);

        % exceptions
        co2_conc_filter_exceptions = repmat( false, size( CO2_mean ) );
        co2_conc_filter_exceptions = ...
            specify_siteyear_co2_conc_filter_exceptions( ...
                sitecode, year, co2_conc_filter_exceptions );

        removed_highco2 = length(highco2flag);
        decimal_day_nan(highco2flag) = NaN;
        record(highco2flag) = NaN;
        conc_record(highco2flag) = NaN;

        % Remove low CO2 concentration points
        if sitecode == 9
            lowco2flag = find(CO2_mean <250);
        elseif sitecode == 8 && year(1) ==2008
            lowco2flag = find(CO2_mean <250);
        elseif sitecode == 1 && year(1) ==2007
            lowco2flag = find(CO2_mean <344);
        else
            lowco2flag = find(CO2_mean <350);
        end

        removed_lowco2 = length(lowco2flag);
        decimal_day_nan(lowco2flag) = NaN;
        record(lowco2flag) = NaN;
        conc_record(lowco2flag) = NaN;
        
        % display what's pulled for too high or too low co2
        disp(sprintf('    low co2 = %d',removed_lowco2));
        disp(sprintf('    high co2 = %d',removed_highco2));
    end

    %%%%%%%%%%%%%%%%%%%%%%%%%%%%%%%%%%%%%%%%%%%%%%%%%%%%%%%%%%%%%%%%%%%%%%%%%%% 
    % Iteration 5 - Now clear out the last of the outliers by running iteration
    % 5, which removes values outside a running standard deviation window
    %%%%%%%%%%%%%%%%%%%%%%%%%%%%%%%%%%%%%%%%%%%%%%%%%%%%%%%%%%%%%%%%%%%%%%%%%%%

    if iteration > 4
        %     figure;
        %     element = gcf;
        % Remove values outside of a running standard deviation
        n_bins = 48;
        std_bin = zeros( 1, n_bins );
        bin_length = round(length(fc_raw_massman_wpl)/ n_bins);

        % count up what's been filtered out already
        good_co2 = repmat( true, size( decimal_day ) );
        good_co2( highco2flag ) = false;
        good_co2( lowco2flag ) = false;
        good_co2( co2_conc_filter_exceptions ) = true;

        idx_NEE_good = repmat( true, size( decimal_day ) );
        idx_NEE_good( ustarflag ) = false;
        idx_NEE_good( precipflag ) = false;
        idx_NEE_good( nightnegflag ) = false;
        idx_NEE_good( windflag ) = false;
        idx_NEE_good( maxminflag ) = false;
        idx_NEE_good( nanflag ) = false;
        idx_NEE_good( ~good_co2 ) = false;
        %    idx_NEE_good( idx_std_removed ) = false;
        stdflag = repmat( false, size( idx_NEE_good ) );

        % figure();
        % idx_ax = axes();
        % plot( decimal_day, idx_std_removed, '.' );

        for i = 1:n_bins
            if i == 1
                startbin( i ) = 1;
            elseif i >= 2
                startbin( i ) = ((i-1) * bin_length);
            end    
            endbin( i ) = min( bin_length + startbin( i ), numel( idx_NEE_good) );

            % make logical indices for elements that are (1) in this bin and (2)
            % not already filtered for something else
            this_bin = repmat( false, size( idx_NEE_good ) );
            this_bin( startbin( i ):endbin( i ) ) = true;
            
            std_bin(i) = nanstd( fc_raw_massman_wpl( this_bin & idx_NEE_good ) );
            mean_flux(i) = nanmean( fc_raw_massman_wpl( this_bin & idx_NEE_good ) );
            bin_ceil(i) = mean_flux( i ) + ( n_SDs_filter_hi * std_bin( i ) );
            bin_floor(i) = mean_flux( i ) - ( n_SDs_filter_lo * std_bin( i ) );
            stdflag_thisbin_hi = ( this_bin & ...
                                   fc_raw_massman_wpl > bin_ceil( i ) );
            stdflag_thisbin_low = ( this_bin & ...
                                    fc_raw_massman_wpl < bin_floor( i ) );
            stdflag = stdflag | stdflag_thisbin_hi | stdflag_thisbin_low;
            stdflag( find( std_exc_flag ) ) = false;

            % %plot each SD window and its mean and SD
            % figure()
            % h_all = plot( decimal_day( this_bin ),...
            %               fc_raw_massman_wpl( this_bin ), 'ok' );
            % hold on
            % if any( stdflag_thisbin_low | stdflag_thisbin_hi )
            %     h_out = plot( decimal_day( stdflag_thisbin_low | ...
            %                                stdflag_thisbin_hi ), ...
            %                   fc_raw_massman_wpl( stdflag_thisbin_low | ...
            %                                       stdflag_thisbin_hi ), ...
            %                   'r.' );
            %     refline( 0, bin_ceil( i ) );
            %     refline( 0, bin_floor( i ) );
            %     legend( [ h_all, h_out ], 'all NEE', 'filtered for SD' );
            % end
            % title( sprintf( 'SD filter, window %d/%d', i, n_bins ) );

            elementstouse_c = find(conc_record > startbin( i ) & conc_record <= endbin( i ) & isnan(conc_record) == 0);
            conc_std_bin(i) = std(CO2_mean(elementstouse_c));
            mean_conc(i) = mean(CO2_mean(elementstouse_c));
            if sitecode == 7
                conc_bin_index = find(CO2_mean(elementstouse_c) < ...
                                      (mean_conc(i)-(2.*conc_std_bin(i)))...
                                      | CO2_mean(elementstouse_c) > ...
                                      (mean_conc(i)+(2.*conc_std_bin(i))) & ...
                                      wnd_spd(elementstouse_c) > 0.3);  ...
                %u_star(elementstouse_c) > ustar_lim);
            else
                conc_bin_index = find(CO2_mean(elementstouse_c) < (mean_conc(i)-(2.*conc_std_bin(i)))...
                                      | CO2_mean(elementstouse_c) > (mean_conc(i)+(2.*conc_std_bin(i))) & wnd_spd(elementstouse_c) > 3);  %u_star(elementstouse_c) > ustar_lim);           
            end
            conc_outofstdnan = elementstouse_c(conc_bin_index);
            conc_record(conc_outofstdnan) = NaN;
            
            CO2_to_plot = CO2_mean(elementstouse_c);
            wnd_to_plot = wnd_spd(elementstouse_c);
            xxo=ones(length(elementstouse_c),1);
            xaxis=linspace(1,length(elementstouse_c),length(elementstouse_c));
            %         
            %         figure(element); 
            %         plot(elementstouse_c,CO2_to_plot,'o'); hold on
            %         plot(elementstouse_c,xxo.*mean_conc(i),'r'); hold on
            %         plot(elementstouse_c,xxo.*(mean_conc(i)-(2.*conc_std_bin(i))),'g'); hold on
            %         plot(elementstouse_c,xxo.*(mean_conc(i)+(2.*conc_std_bin(i))),'g'); hold on
            %         plot(elementstouse_c(conc_bin_index),CO2_to_plot(conc_bin_index),'k*')
            %         plot(elementstouse_c,wnd_to_plot+mean_conc(i),'c'); hold on
            %         plot(elementstouse_c,1+mean_conc(i),'m'); hold on
            %         plot(elementstouse_c,10+mean_conc(i),'m'); hold on
            
            xx((i*2)-1)=startbin( i );
            xx(i*2)=endbin( i );
            yy((i*2)-1)=mean_conc(i);
            yy(i*2)=mean_conc(i);
            yyl((i*2)-1)=(mean_conc(i)-(2.*conc_std_bin(i)));
            yyl(i*2)=(mean_conc(i)-(2.*conc_std_bin(i)));
            yyu((i*2)-1)=(mean_conc(i)+(2.*conc_std_bin(i)));
            yyu(i*2)=(mean_conc(i)+(2.*conc_std_bin(i)));
            
        end   
        idx_NEE_good( stdflag ) = false;
        decimal_day_nan(stdflag) = NaN;
        record(stdflag) = NaN;
        removed_outofstdnan = numel( find (stdflag ) );
        disp(sprintf('    above %d or below %d running standard deviations = %d', ...
                     n_SDs_filter_hi, n_SDs_filter_lo, removed_outofstdnan ) );

        if xx( end ) > length( decimal_day )
            xx(end) = length(decimal_day);
        end
        pal = cbrewer( 'qual', 'Dark2', 8 );

        if draw_plots
            h_co2_fig = figure( 'Name', '[CO2]' );
            CO2_mean_clean=CO2_mean;
            CO2_mean_clean(find(isnan(conc_record)))=-9999;
            h_co2_all = plot( decimal_day, CO2_mean, ...
                              'Marker', '.', ...
                              'Color', 'black', ...
                              'LineStyle', 'none');
            title( sprintf( '%s %d', get_site_name( sitecode ), year( 1 ) ) );
            hold on;
            h_co2_clean = plot( decimal_day, CO2_mean_clean, ...
                                'Marker', 'o', ...
                                'Color', pal( 1, : ), ...
                                'LineStyle', 'none');
            h_co2_mean = plot( decimal_day(xx), yy, ...
                               'Marker', 'o', ...
                               'Color', pal( 3, : ), ...
                               'LineStyle', '-', ...
                               'LineWidth', 3);
            h_co2_std = plot( decimal_day(xx), yyl, ...
                              'Color', pal( 3, : ), ...
                              'linewidth', 3 );
            h_co2_std = plot( decimal_day(xx), yyu, ...
                              'Color', pal( 3, : ),...
                              'linewidth', 3 );
            xx=linspace(1, length(CO2_mean), length(CO2_mean));
            ylim([300 450]);
            xlabel('day of year');
            ylabel('[CO_2], ppm');
            legend( [ h_co2_all, h_co2_clean, h_co2_mean, h_co2_std ], ...
                    'all [CO2]', 'cleaned [CO2]', 'mean [CO2]', 'st dev [CO2]', ...
                    'Location', 'best' );
        end  %co2 plot
    end % close if statement for iterations

    %%%%%%%%%%%%%%%%%%%%%%%%%%%%%%%%%%%%%%%%%%%%%%%%%%%%%%%%%%%%%%%%%%%%%%%%%%%
    % Plot the co2 flux for the whole series
    %%%%%%%%%%%%%%%%%%%%%%%%%%%%%%%%%%%%%%%%%%%%%%%%%%%%%%%%%%%%%%%%%%%%%%%%%%%

    restore_fname = fullfile( getenv( 'FLUXROOT' ), ...
                              'FluxOut', ...
                              'QC_files', ...
                              sprintf( '%s_%d_QC_Tim.mat', ...
                                       get_site_name( sitecode ), ...
                                       year( 2 ) ) );
    save_vars = { 'sitecode', 'year', 'decimal_day', 'fc_raw_massman_wpl', ...
                  'idx_NEE_good', 'ustarflag', 'precipflag', 'nightnegflag', ...
                  'windflag', 'maxminflag', 'lowco2flag', 'highco2flag', ...
                  'nanflag', 'stdflag', 'n_bins', 'endbin', 'startbin', ...
                  'bin_ceil', 'bin_floor', 'mean_flux' };
    save( restore_fname, save_vars{ : } );

    maxminflag = find( maxminflag );
    
    
    if sitecode == UNM_sites.PPine
        fprintf( 'Normalizing PPine respiration to [0,10]\n' );
        fc_raw_massman_wpl = normalize_PPine_NEE( fc_raw_massman_wpl, ...
                                                  idx_NEE_good );
    end

    if draw_plots
        [ h_fig_flux, ax_NEE, ax_flags ] = plot_NEE_with_QC_results( ...
            sitecode, ...
            year, ...
            decimal_day, ...
            fc_raw_massman_wpl, ...
            idx_NEE_good, ustarflag, ...
            precipflag, nightnegflag, ...
            windflag, maxminflag, ...
            lowco2flag, highco2flag, ...
            nanflag, stdflag, n_bins, ...
            endbin, startbin, bin_ceil, ...
            bin_floor, mean_flux );
        shg;  %bring current window to front
    end

    %%%%%%%%%%%%%%%%%%%%%%%%%%%%%%%%%%%%%%%%%%%%%%%%%%%%%%%%%%%%%%%%%%%%%%%%%%%
    % Filter for sensible heat
    %%%%%%%%%%%%%%%%%%%%%%%%%%%%%%%%%%%%%%%%%%%%%%%%%%%%%%%%%%%%%%%%%%%%%%%%%%%

    % max and mins for HSdry
    HS_flag = find(HSdry > HS_max | HSdry < HS_min);
    HSdry(HS_flag) = NaN;
    % remove HS data when raining, use existing precipflag variable
    HSdry(precipflag) = NaN;
    % remove HS data with low ustar, use existing ustarflag variable
    if iteration > 1
        HSdry(ustarflag) = NaN;
        removed_HS = length(find(isnan(HSdry)));
    end

    % max and mins for HSdry_massman
    HSmass_flag = find(HSdry_massman > HSmass_max | HSdry_massman < HSmass_min);
    HSdry_massman(HSmass_flag) = NaN;
    % remove HS data when raining, use existing precipflag variable
    HSdry_massman(precipflag) = NaN;
    % remove HS data with low ustar, use existing ustarflag variable
    HSdry_massman(ustarflag) = NaN;
    removed_HSmass = length(find(isnan(HSdry_massman)));

    % clean the co2 flux variables
    fc_raw( not( idx_NEE_good ) ) = NaN;
    fc_raw_massman( not( idx_NEE_good ) ) = NaN;
    fc_water_term( not( idx_NEE_good ) ) = NaN;
    fc_heat_term_massman( not( idx_NEE_good ) ) = NaN;
    fc_raw_massman_wpl( not( idx_NEE_good ) ) = NaN;

    % clean the h2o flux variables - remove points flagged for ustar, wind, or pcp
    idx_E_good = repmat( true, size( E_raw ) );
    idx_E_good( unique( [ ustarflag; windflag; precipflag ] ) ) = false;
    E_raw( not( idx_E_good ) ) = NaN;
    E_raw_massman( not( idx_E_good ) ) = NaN;
    E_water_term( not( idx_E_good ) ) = NaN;
    E_heat_term_massman( not( idx_E_good ) ) = NaN;
    E_wpl_massman( not( idx_E_good ) ) = NaN;
    % cap water flux at 200 (divide by 18 to get correct units)
    E_wpl_massman( E_wpl_massman > ( 200 ./ 18 ) ) = NaN;

    % clean the co2 concentration
    CO2_mean( isnan( conc_record ) ) = NaN;


    %%%%%%%%%%%%%%%%%%%%%%%%%%%%%%%%%%%%%%%%%%%%%%%%%%%%%%%%%%%%%%%%%%%%%%%%%%%
    % Filter for max's and min's for other variables
    %%%%%%%%%%%%%%%%%%%%%%%%%%%%%%%%%%%%%%%%%%%%%%%%%%%%%%%%%%%%%%%%%%%%%%%%%%%

    % QC for HL_raw
    LH_flag = ( HL_raw > LH_max ) | ( HL_raw < LH_min );
    removed_LH = length( find( LH_flag ) );
    HL_raw( LH_flag ) = NaN;

    % QC for HL_wpl_massman
    LH_min = -20;  %as per Jim Heilman, 28 Mar 2012
    % if PAR measurement exists, use this to remove nighttime LE, otherwise
    % use NR_tot
    LH_rad = Par_Avg;
    LH_rad( isnan( LH_rad ) ) = NR_tot( isnan( LH_rad ) );

    LH_maxmin_flag = ( HL_wpl_massman > LH_max ) | ( HL_wpl_massman < LH_min );
    LH_night_flag = ( LH_rad < 20.0 ) & ( abs( HL_wpl_massman ) > 20.0 );
    LH_day_flag = ( LH_rad >= 20.0 ) & ( HL_wpl_massman < 0.0 );
    if draw_plots
        script_LE_diagnostic_plot;
    end
    removed_LH_wpl_mass = numel( find( LH_maxmin_flag | ...
                                       LH_night_flag | ...
                                       LH_day_flag ) );
    HL_wpl_massman( LH_maxmin_flag | LH_night_flag | LH_day_flag ) = NaN;
    % QC for sw_incoming

    % QC for Tdry
    Tdry_flag = find(Tdry > Tdry_max | Tdry < Tdry_min);
    removed_Tdry = length(Tdry_flag);
    Tdry(Tdry_flag) = NaN;

    % QC for Tsoil

    % QC for rH
    rH_flag = find(rH > rH_max | rH < rH_min);
    removed_rH = length(rH_flag);
    rH(rH_flag) = NaN;

    % QC for h2o mean values
    h2o_flag = ( H2O_mean > h2o_max ) | ( H2O_mean < h2o_min );
    removed_h2o = length( find ( h2o_flag ) );
    H2O_mean( h2o_flag ) = NaN;

    % QC for atmospheric pressure
    press_flag = []; %find(atm_press > press_max | atm_press < press_min);
    removed_press = length(press_flag);
    atm_press(press_flag) = NaN;

    % min/max QC for TX soil heat fluxes
    if sitecode == 7
        if year_arg == 2005
            soil_heat_flux_open(find(soil_heat_flux_open > 100 | soil_heat_flux_open < -50)) = NaN;
            soil_heat_flux_mescan(find(soil_heat_flux_mescan > 50 | soil_heat_flux_mescan < -40)) = NaN;
            soil_heat_flux_juncan(find(soil_heat_flux_juncan > 50 | soil_heat_flux_juncan < -60)) = NaN;
        elseif year_arg == 2006
            soil_heat_flux_open(find(soil_heat_flux_open > 90 | soil_heat_flux_open < -60)) = NaN;
            soil_heat_flux_mescan(find(soil_heat_flux_mescan > 50 | soil_heat_flux_mescan < -50)) = NaN;
            soil_heat_flux_juncan(find(soil_heat_flux_juncan > 50 | soil_heat_flux_juncan < -60)) = NaN;
        elseif year_arg == 2007 
            soil_heat_flux_open(find(soil_heat_flux_open > 110 | soil_heat_flux_open < -50)) = NaN;
            soil_heat_flux_mescan(find(soil_heat_flux_mescan > 40 | soil_heat_flux_mescan < -40)) = NaN;
            soil_heat_flux_juncan(find(soil_heat_flux_juncan > 20 | soil_heat_flux_juncan < -40)) = NaN;
        end
    end

    % remove days 295 to 320 for GLand 2010 for several variables -- the reported
    % values look weirdly bogus -- TWH 9 Apr 2012
    if sitecode == 1 & year(2) == 2010
        bogus_idx = ( decimal_day >= 294 ) & ( decimal_day <= 320 );
        HL_wpl_massman( bogus_idx ) = NaN;
        HSdry_massman( bogus_idx ) = NaN;
        E_wpl_massman( bogus_idx ) = NaN;
        lw_incoming( bogus_idx ) = NaN;
        lw_outgoing( bogus_idx ) = NaN;
    end

    if ( sitecode == 5 ) & ( year(2) == 2008 )
        bogus_idx = ( decimal_day >= 100 ) & ( decimal_day < 190 ) & ( rH < 0.03 );
        rH( bogus_idx ) = NaN;
    end

    if ( sitecode == 7 ) & ( year( 2 ) == 2008 )
        u_star( u_star > 200 ) = NaN;
    end

    if ( sitecode == 3 ) & ( year( 2 ) == 2009 )
        u_star( decimal_day < 34 ) = NaN;
        wnd_dir_compass( decimal_day < 34 ) = NaN;
    end

    %%%%%%%%%%%%%%%%%%%%%%%%%%%%%%%%%%%%%%%%%%%%%%%%%%%%%%%%%%%%%%%%%%%%%%%%%%%
    % Print to screen the number of removals
    %%%%%%%%%%%%%%%%%%%%%%%%%%%%%%%%%%%%%%%%%%%%%%%%%%%%%%%%%%%%%%%%%%%%%%%%%%%

    disp(' ');
    disp(sprintf('number of co2 flux values pulled in post-process = %d',(filelength_n-sum(~isnan(record)))));
    disp(sprintf('number of co2 flux values used = %d',sum(~isnan(record))));
    disp(' ');
    disp('Values removed for other qcd variables');
    disp(sprintf('    number of latent heat values removed = %d',removed_LH));
    disp(sprintf('    number of massman&wpl-corrected latent heat values removed = %d',removed_LH_wpl_mass));
    disp(sprintf('    number of sensible heat values removed = %d',removed_HS));
    disp(sprintf('    number of massman-corrected sensible heat values removed = %d',removed_HSmass));
    disp(sprintf('    number of temperature values removed = %d',removed_Tdry));
    disp(sprintf('    number of relative humidity values removed = %d',removed_rH));
    disp(sprintf('    number of mean water vapor values removed = %d',removed_h2o));
    disp(sprintf('    number of atm press values removed = %d',removed_press));

    %%%%%%%%%%%%%%%%%%%%%%%%%%%%%%%%%%%%%%%%%%%%%%%%%%%%%%%%%%%%%%%%%%%%%%%%%%%
    %WRITE FILE FOR ONLINE GAP-FILLING PROGRAM (REICHSTEIN)
    %%%%%%%%%%%%%%%%%%%%%%%%%%%%%%%%%%%%%%%%%%%%%%%%%%%%%%%%%%%%%%%%%%%%%%%%%%%

    dd_idx = isnan(decimal_day_nan);
    qc = ones(filelength_n,1);
    %qc(dd_idx) = 2;
    qc( not( idx_NEE_good ) ) = 2;
    NEE = fc_raw_massman_wpl;
    NEE( not( idx_NEE_good ) ) = -9999;
    LE = HL_wpl_massman;
    %LE(dd_idx) = -9999;
    
    H_dry = HSdry_massman;
    %H_dry(dd_idx) = -9999;
    Tair = Tdry - 273.15;

    if draw_plots
        figure('Name', 'NEE vs wind direction' );
        ax1 = subplot( 2, 1, 1 );
        idx = repmat( false, 1, size( fc_raw_massman_wpl, 1 ) );
        idx( idx_NEE_good ) = true;
        idx( sw_incoming < 10 ) = false;
        idx( wnd_dir_compass < 180 | wnd_dir_compass > 260 ) = false;
        plot( wnd_dir_compass( idx ), fc_raw_massman_wpl( idx ), '.' );
        ylabel( 'NEE' ); xlabel( 'wind direction (daytime )' );
        ax2 = subplot( 2, 1, 2 );
        idx = repmat( false, 1, size( fc_raw_massman_wpl, 1 ) );
        idx( idx_NEE_good ) = true;
        idx( sw_incoming > 10 ) = false;
        idx( wnd_dir_compass < 180 | wnd_dir_compass > 260 ) = false;
        plot( wnd_dir_compass( idx ), fc_raw_massman_wpl( idx ), '.' );
        ylabel( 'NEE' ); xlabel( 'wind direction (nighttime )' );

        idx = repmat( false, 1, size( fc_raw_massman_wpl, 1 ) );
        idx( idx_NEE_good ) = true;
        %idx( wnd_dir_compass < 180 | wnd_dir_compass > 260 ) = false;
        
        figure('Name', 'NEE vs ustar' );
        plot( u_star( idx ), fc_raw_massman_wpl( idx ), '.' );
        ylabel( 'NEE' ); xlabel( 'ustar' );
        
        figure('Name', 'NEE vs wind speed' );
        plot( wnd_spd( idx ), fc_raw_massman_wpl( idx ), '.' );
        ylabel( 'NEE' ); xlabel( 'wind speed' );
        
        figure( 'Name', 'NEE and wind direction' );
        ax1 = subplot( 4, 1, 1 );
        plot( decimal_day( idx ), fc_raw_massman_wpl( idx ), '.' );
        ylabel( 'NEE' ); xlabel( 'DOY' );
        ax2 = subplot( 4, 1, 2 );
        plot( decimal_day, Tair, '.' );
        ylabel( 'T' ); xlabel( 'DOY' );
        ax3 = subplot( 4, 1, 3 );
        plot( decimal_day( idx ), CO2_mean( idx ), '.' );
        ylabel( '[CO_2]' ); xlabel( 'DOY' );
        ax4 = subplot( 4, 1, 4 );
        plot( decimal_day( precip > 0 ), precip( precip > 0 ), '.' );
        ylabel( 'pcp' ); xlabel( 'DOY' );
        linkaxes( [ ax1, ax2, ax3, ax4 ], 'x' );
    end
    
    if sitecode == 1 & year == 2010
        Tair( 12993:end ) = Tair_TOA5(  12993:end );
    end
    
    if args.Results.draw_fingerprints & args.Results.draw_plots
        h_fps = RBD_plot_fingerprints( sitecode, year_arg, decimal_day, ...
                                       sw_incoming, rH, Tair, NEE, LE, ...
                                       H_dry, ...
                                       shift_t_str );
    end
    
    filename = sprintf( '%s_flux_all_%d', char( sitecode ), year_arg );
    if write_gap_filling_out_file
        Tsoil=ones(size(qc)).*-9999;
        disp('writing gap-filling file...')
        
        filename = sprintf( '%s_flux_all_%d', char( sitecode ), year_arg );
        outfilename_forgapfill = fullfile( outfolder, ...
                                           sprintf( '%s_for_gap_filling.txt', ...
                                                    filename ) );
        timestamp = datenum( year, month, day, hour, minute, 0 );
        [ fgf, outfilename_forgapfill ] = ...
            UNM_write_for_gapfiller_file( 'timestamp', timestamp, ...
                                          'NEE', NEE, ...
                                          'LE', LE, ...
                                          'H', H_dry, ...
                                          'Rg', sw_incoming, ...
                                          'Tair', Tair, ...
                                          'Tsoil', Tsoil, ...
                                          'RH', rH, ...
                                          'Ustar', u_star, ...
                                          'fname', outfilename_forgapfill );
        fprintf( 'wrote %s\n', outfilename_forgapfill );
    end

    % small runs of consecutive zeros in these fields are (1) almost certainly bogus
    % and (2) seem to mess up the Lasslop flux partitioning.  Replace them
    % here with NaN.
    fc_raw_massman_wpl = ...
        replace_consecutive( fc_raw_massman_wpl, 1 );
    HL_wpl_massman = ...
        replace_consecutive( HL_wpl_massman, 1 );
    HSdry_massman = ...
        replace_consecutive( HSdry_massman, 1 );
    
    % replace daytime consecutive runs of identical PAR observations with NaN
    Par_Avg = replace_consecutive_with_condition( Par_Avg, Par_Avg > 5 );
    
    %%%%%%%%%%%%%%%%%%%%%%%%%%%%%%%%%%%%%%%%%%%%%%%%%%%%%%%%%%%%%%%%%%%%%%%%%%%
    %WRITE COMPLETE OUT-FILE  (FLUX_all matrix with bad values removed)
    %%%%%%%%%%%%%%%%%%%%%%%%%%%%%%%%%%%%%%%%%%%%%%%%%%%%%%%%%%%%%%%%%%%%%%%%%%%

    if write_complete_out_file
        disp('writing qc file...')
        
        if sitecode == 5 || sitecode == 6 
            header2 = {'timestamp', 'year', 'month', 'day', 'hour', 'minute', ...
                       'second', 'jday', 'iok', 'agc_Avg', 'u_star', ...
                       'wnd_dir_compass', 'wnd_spd', 'CO2_mean', 'CO2_std', ...
                       'H2O_mean', 'H2O_std', 'fc_raw', 'fc_raw_massman', ...
                       'fc_water_term', 'fc_heat_term_massman', ...
                       'fc_raw_massman_wpl', 'E_raw', 'E_raw_massman', ...
                       'E_water_term', 'E_heat_term_massman', 'E_wpl_massman', ...
                       'HSdry', 'HSdry_massman', 'HL_raw', 'HL_wpl_massman', ...
                       'Tdry', 'air_temp_hmp', ...
                       'VWC_2cm', 'precip', 'atm_press', 'rH' 'Par_Avg', ...
                       'sw_incoming', 'sw_outgoing', 'lw_incoming', ...
                       'lw_outgoing', 'NR_sw', 'NR_lw', 'NR_tot'};
            datamatrix2 = [year, month, day, hour, minute, second, jday, iok, ...
                           agc_Avg, u_star, wnd_dir_compass, wnd_spd, CO2_mean, ...
                           CO2_std, H2O_mean, H2O_std, fc_raw, fc_raw_massman, ...
                           fc_water_term, fc_heat_term_massman, ...
                           fc_raw_massman_wpl, E_raw, E_raw_massman, ...
                           E_water_term, E_heat_term_massman, E_wpl_massman, ...
                           HSdry, HSdry_massman, HL_raw, HL_wpl_massman, Tdry, ...
                           air_temp_hmp, VWC, precip ...
                           atm_press, rH Par_Avg, sw_incoming, sw_outgoing, ...
                           lw_incoming, lw_outgoing, NR_sw, NR_lw, NR_tot];
            
        elseif sitecode == 7
            header2 = {'timestamp', 'year', 'month', 'day', 'hour', 'minute', ...
                       'second', 'jday', 'iok', 'agc_Avg', 'u_star', ...
                       'wnd_dir_compass', 'wnd_spd', 'CO2_mean', 'CO2_std', ...
                       'H2O_mean', 'H2O_std', 'fc_raw', 'fc_raw_massman', ...
                       'fc_water_term', 'fc_heat_term_massman', ...
                       'fc_raw_massman_wpl', 'E_raw', 'E_raw_massman', ...
                       'E_water_term', 'E_heat_term_massman', 'E_wpl_massman', ...
                       'HSdry', 'HSdry_massman', 'HL_raw', 'HL_wpl_massman', ...
                       'Tdry', 'air_temp_hmp', 'Tsoil', 'canopy_5cm', ...
                       'canopy_10cm', 'open_5cm', 'open_10cm', ...
                       'soil_heat_flux_open', 'soil_heat_flux_mescan', ...
                       'soil_heat_flux_juncan', 'precip', 'atm_press', 'rH' ...
                       'Par_Avg', 'sw_incoming', 'sw_outgoing', 'lw_incoming', ...
                       'lw_outgoing', 'NR_sw', 'NR_lw', 'NR_tot'};
            datamatrix2 = [year, month, day, hour, minute, second, jday, iok, ...
                           agc_Avg, u_star, wnd_dir_compass, wnd_spd, CO2_mean, ...
                           CO2_std, H2O_mean, H2O_std, fc_raw, fc_raw_massman, ...
                           fc_water_term, fc_heat_term_massman, ...
                           fc_raw_massman_wpl, E_raw, E_raw_massman, ...
                           E_water_term, E_heat_term_massman, E_wpl_massman, ...
                           HSdry, HSdry_massman, HL_raw, HL_wpl_massman, Tdry, ...
                           air_temp_hmp, Tsoil, canopy_5cm, canopy_10cm, ...
                           open_5cm, open_10cm, soil_heat_flux_open, ...
                           soil_heat_flux_mescan, soil_heat_flux_juncan, precip, ...
                           atm_press, rH Par_Avg, sw_incoming, sw_outgoing, ...
                           lw_incoming, lw_outgoing, NR_sw, NR_lw, NR_tot];
            
        elseif sitecode == 8 || sitecode == 9
            header2 = {'timestamp', 'year', 'month', 'day', 'hour', 'minute', ...
                       'second', 'jday', 'iok', 'u_star', 'wnd_dir_compass', ...
                       'wnd_spd', 'CO2_mean', 'CO2_std', 'H2O_mean', 'H2O_std', ...
                       'fc_raw', 'fc_raw_massman', 'fc_water_term', ...
                       'fc_heat_term_massman', 'fc_raw_massman_wpl', 'E_raw', ...
                       'E_raw_massman', 'E_water_term', 'E_heat_term_massman', ...
                       'E_wpl_massman', 'HSdry', 'HSdry_massman', 'HL_raw', ...
                       'HL_wpl_massman', 'Tdry', 'air_temp_hmp', 'precip', ...
                       'atm_press', 'rH', 'Par_Avg', 'sw_incoming', ...
                       'sw_outgoing', 'lw_incoming', 'lw_outgoing', 'NR_sw', ...
                       'NR_lw', 'NR_tot'};
            %atm_press=ones(size(precip)).*-999;
            %air_temp_hmp=ones(size(precip)).*-999;
            datamatrix2 = [year, month, day, hour, minute, second, jday, iok, ...
                           u_star, wnd_dir_compass, wnd_spd, CO2_mean, CO2_std, ...
                           H2O_mean, H2O_std, fc_raw, fc_raw_massman, ...
                           fc_water_term, fc_heat_term_massman, ...
                           fc_raw_massman_wpl, E_raw, E_raw_massman, ...
                           E_water_term, E_heat_term_massman, E_wpl_massman, ...
                           HSdry, HSdry_massman, HL_raw, HL_wpl_massman, Tdry, ...
                           air_temp_hmp, precip, atm_press, rH, Par_Avg, ...
                           sw_incoming, sw_outgoing, lw_incoming, lw_outgoing, ...
                           NR_sw,NR_lw,NR_tot];
            
        else
            Tsoil=ones(size(qc)).*-9999;
            header2 = {'timestamp', 'year', 'month', 'day', 'hour', ...
                       'minute', 'second', 'jday', 'iok', 'agc_Avg', ...
                       'u_star', 'wnd_dir_compass', 'wnd_spd', 'CO2_mean', ...
                       'CO2_std', 'H2O_mean', 'H2O_std', 'fc_raw', ...
                       'fc_raw_massman', 'fc_water_term', ...
                       'fc_heat_term_massman', 'fc_raw_massman_wpl', ...
                       'E_raw', 'E_raw_massman', 'E_water_term', ...
                       'E_heat_term_massman', 'E_wpl_massman', 'HSdry', ...
                       'HSdry_massman', 'HL_raw', 'HL_wpl_massman', 'Tdry', ...
                       'air_temp_hmp', 'Tsoil', SHF_labels{ : }, 'precip', ...
                       'atm_press', 'rH' 'Par_Avg', 'sw_incoming', ...
                       'sw_outgoing', 'lw_incoming', 'lw_outgoing', 'NR_sw', ...
                       'NR_lw', 'NR_tot'};
            datamatrix2 = [year, month, day, hour, minute, second, jday, iok, ...
                           agc_Avg, u_star, wnd_dir_compass, wnd_spd,CO2_mean, ...
                           CO2_std,H2O_mean,H2O_std, fc_raw, fc_raw_massman, ...
                           fc_water_term, fc_heat_term_massman, ...
                           fc_raw_massman_wpl, E_raw,E_raw_massman,E_water_term, ...
                           E_heat_term_massman,E_wpl_massman, HSdry, ...
                           HSdry_massman,HL_raw,HL_wpl_massman, Tdry, ...
                           air_temp_hmp,Tsoil, soil_heat_flux, precip, atm_press, ...
                           rH, Par_Avg, sw_incoming, sw_outgoing, lw_incoming, ...
                           lw_outgoing,NR_sw,NR_lw,NR_tot];
        end
        
        outfilename_csv = fullfile( outfolder, ...
                                    sprintf( '%s_qc.txt', filename ) );
        out_data = dataset( { datamatrix2, header2{ 2:end } } );
        export_dataset_tim( outfilename_csv, out_data );
        %export( out_data, 'file', outfilename_csv );

        if iteration > 4
            
            if sitecode == 8 || sitecode == 9
                numbers_removed = [removednans removed_precip ...
                                   removed_wind removed_nightneg ...
                                   removed_ustar removed_maxs_mins ...
                                   removed_lowco2 removed_highco2 ...
                                   removed_outofstdnan NaN ...
                                   (filelength_n-sum(~isnan(record))) ...
                                   sum(~isnan(record)) removed_LH ...
                                   removed_LH_wpl_mass removed_HS ...
                                   removed_HSmass removed_Tdry ...
                                   removed_rH removed_h2o];
                removals_header = {'Original nans', ...
                                   'Precip periods', ...
                                   'Bad wind direction', ...
                                   'Night-time negs', ...
                                   'Low ustar', ...
                                   'Over max or min', ...
                                   'Low co2', ...
                                   'High co2', ...
                                   'Outside running std', ...
                                   '', ...
                                   'Total co2 pulled', ...
                                   'Total retained', ...
                                   'LH values removed', ...
                                   'LH with WPL/Massman removed', ...
                                   'HS removed', ...
                                   'HS with massman removed', ...
                                   'Temp removed', ...
                                   'Rel humidity removed', ...
                                   'Water removed'};
                % xlswrite(outfilename, ...
                %          numbers_removed', ...
                %          'numbers removed', ...
                %          'B1');
                % xlswrite (outfilename, ...
                %           removals_header', ...
                %           'numbers removed', ...
                %           'A1');
            else
                numbers_removed = [removednans removed_precip ...
                                   removed_wind removed_nightneg ...
                                   removed_ustar removed_maxs_mins ...
                                   removed_lowco2 removed_highco2 ...
                                   removed_outofstdnan NaN ...
                                   (filelength_n-sum(~isnan(record))) ...
                                   sum(~isnan(record)) removed_LH ...
                                   removed_LH_wpl_mass removed_HS ...
                                   removed_HSmass removed_Tdry ...
                                   removed_rH removed_h2o removed_press];
                removals_header = {'Original nans', ...
                                   'Precip periods', ...
                                   'Bad wind direction', ...
                                   'Night-time negs', ...
                                   'Low ustar',...
                                   'Over max or min', ...
                                   'Low co2', ...
                                   'High co2', ...
                                   'Outside running std', ...
                                   '',...
                                   'Total co2 pulled', ...
                                   'Total retained',...
                                   'LH values removed', ...
                                   'LH with WPL/Massman removed', ...
                                   'HS removed', ...
                                   'HS with massman removed',...
                                   'Temp removed', ...
                                   'Rel humidity removed', ...
                                   'Water removed', ...
                                   'Pressure removed'};
                % xlswrite(outfilename,numbers_removed','numbers removed','B1');
                % xlswrite (outfilename, removals_header', 'numbers removed', 'A1');
            end
        end
        
        
        if iteration > 6
            
            %         header2 = {'timestamp','year','month','day','hour','minute','second','jday','iok','agc_Avg',...
            %             'wnd_dir_compass','wnd_spd','CO2_mean','CO2_std','H2O_mean','H2O_std',...
            %             'fc_raw','fc_raw_massman','fc_water_term','fc_heat_term_massman','fc_raw_massman_wpl',...
            %             'E_raw','E_raw_massman','E_water_term','E_heat_term_massman','E_wpl_massman',...
            %             'HSdry','HSdry_massman','HL_raw','HL_wpl_massman',...
            %             'Tdry','air_temp_hmp','Tsoil_2cm','Tsoil_6cm','precip','atm_press','rH'...
            %             'Par_Avg','sw_incoming','sw_outgoing','lw_incoming','lw_outgoing','NR_sw','NR_lw','NR_tot'};
            %         datamatrix2 =
            %             [year,month,day,hour,minute,second,jday,iok,agc_Avg,...
            %             wnd_dir_compass,wnd_spd,CO2_mean,CO2_std,H2O_mean,H2O_std,...
            %             fc_raw,fc_raw_massman,fc_water_term,fc_heat_term_massman,fc_raw_massman_wpl,...
            %             E_raw,E_raw_massman,E_water_term,E_heat_term_massman,E_wpl_massman,...
            %             HSdry,HSdry_massman,HL_raw,HL_wpl_massman,...
            %             Tdry,air_temp_hmp,Tsoil_2cm,Tsoil_6cm,precip,atm_press,rH...
            %             Par_Avg,sw_incoming,sw_outgoing,lw_incoming,lw_outgoing,NR_sw,NR_lw,NR_tot];
            
            time_out=fix(clock);
            time_out=datestr(time_out);

            sname={'Site name: Test'};
            email={'Email: andyfox@unm.edu'};
            timeo={'Created: ',time_out};
            outfilename = strcat(outfolder,filename,'_AF.xls');
            xlswrite(outfilename,sname,'data','A1');
            xlswrite(outfilename,email,'data','A2');
            xlswrite(outfilename,timeo,'data','A3');
            xlswrite(outfilename,header2,'data','A4');
            xlswrite(outfilename,header2,'data','A5');
            xlswrite(outfilename,header2,'data','A6');
        end
    end

    % close all figure windows
    %close( h_burba_fig, h_co2_fig, h_fig_flux );
    %close( h_burba_fig, h_co2_fig );
    %close all;
    
%------------------------------------------------------------
    
function NEE = normalize_PPine_NEE( NEE, idx_NEE_good )
% NORMALIZE_PPINE_NEE - normalizes respiration at PPine to a maximum of 10
%   umol/m2/s.  10 was chosen by ML and TWH based on our own data from PPine as
%   well as data from the Metolius ponderosa pine sites in Oregon.

idx = ( NEE > 0 ) & idx_NEE_good;
NEE_bak = NEE;
NEE( idx ) = normalize_vector( NEE( idx ), 0, 10 );


%------------------------------------------------------------

function [ doy_min, doy_max ] = get_daily_maxmin( data_month, ...
                                                  co2_min_by_month, ...
                                                  co2_max_by_month, ...
                                                  winter_co2_min )
    % GET_DAILY_MAXMIN - Expands monthly or single-value co2 max, co2 min
    %   specifications to half-hourly values for specified year.  With half-hourly
    %   values we can easily subsequently implement ad-hoc exceptions for specific
    %   site years.
    
    n_obs_in_siteyear = numel( data_month );
    
    doy_max = []; %repmat( NaN, n_obs_in_siteyear, 1 );
    doy_min = []; %repmat( NaN, n_obs_in_siteyear, 1 );
    
    if numel( co2_min_by_month ) == 1
        co2_min_by_month = repmat( co2_min_by_month, 1, 12 );
    end
    if numel( co2_max_by_month ) == 1
        co2_max_by_month = repmat( co2_max_by_month, 1, 12 );
    end
    
    % set Jan, Feb, Dec minimum to more restrictive of co2_min_by_month,
    % winter_co2_min
    winter_co2_min = repmat( winter_co2_min, 1, 3 );
    co2_min_by_month( [ 1, 2, 12 ] ) = max( winter_co2_min, ...
                                            co2_min_by_month( [ 1, 2, 12 ] ) );
    
    for m = 1:12
        n_obs_this_month = numel( find( data_month == m ) );
        doy_max = [ doy_max; repmat( co2_max_by_month( m ), ...
                                     n_obs_this_month, ...
                                     1 ) ];
        doy_min = [ doy_min; repmat( co2_min_by_month( m ), ...
                                     n_obs_this_month, ...
                                     1 ) ];
    end
    
%------------------------------------------------------------

function [ fc_raw_massman_wpl, E_wpl_massman, HL_wpl_massman, ...
           HSdry, HSdry_massman, CO2_mean, H2O_mean, atm_press, NR_tot, ...
           sw_incoming, sw_outgoing, lw_incoming, lw_outgoing, precip, ...
           rH, Par_Avg, Tdry ] = ...
    remove_specific_problem_periods( sitecode, ...
                                     year, ...
                                     fc_raw_massman_wpl, ...
                                     E_wpl_massman, ...
                                     HL_wpl_massman, ...
                                     HSdry, ...
                                     HSdry_massman, ...
                                     CO2_mean, ...
                                     H2O_mean, ...
                                     atm_press, ...
                                     NR_tot, ...
                                     sw_incoming, ...
                                     sw_outgoing, ...
                                     lw_incoming, ...
                                     lw_outgoing, ...
                                     precip, ...
                                     rH, ...
                                     Par_Avg, ...
                                     Tdry )

% Helper function for UNM_RemoveBadData (RBD for short).  Specifies periods
% where various flux observations did not activate any of the RBD filters,
% yet are deemed biologically impossible.

% if sitecode passed as integer, convert to UNM_sites object
if not( isa( sitecode, 'UNM_sites' ) )
    sitecode = UNM_sites( sitecode );
end

% GLand 2007
switch sitecode
  case UNM_sites.GLand
    switch year
      case 2007 
        
        % IRGA problems
        idx = DOYidx( 156 ) : DOYidx( 163 );
        fc_raw_massman_wpl( idx ) = NaN;
        E_wpl_massman( idx ) = NaN;
        HL_wpl_massman( idx ) = NaN;
        CO2_mean( idx  ) = NaN;
        H2O_mean( idx ) = NaN;
        atm_press( idx ) = NaN;
        
        % IRGA problems here -- big jump in [CO2] and suspicious looking fluxes
        idx = DOYidx( 228.5 ) : DOYidx( 235.5 );
        fc_raw_massman_wpl( idx ) = NaN;
        H2O_mean( idx ) = NaN;
        
      case 2008
        sw_incoming( DOYidx( 7 ) : DOYidx( 9 ) ) = NaN;
        
      case 2010
        % IRGA problems
        idx = DOYidx( 102 ) : DOYidx( 119.5 );
        E_wpl_massman( idx ) = NaN;
        HL_wpl_massman( idx ) = NaN;
        H2O_mean( idx ) = NaN;
        
        H2O_mean( DOYidx( 85.5 ) : DOYidx( 102.5 ) ) = NaN;
       
        fc_raw_massman_wpl( DOYidx( 327 ) : DOYidx( 328 ) ) = NaN;
        
      case 2011
        
        % IRGA problems
        idx = DOYidx( 96 ) : DOYidx( 104 );
        fc_raw_massman_wpl( idx ) = NaN;
        E_wpl_massman( idx ) = NaN;
        HL_wpl_massman( idx ) = NaN;
        CO2_mean( idx ) = NaN;
        H2O_mean( idx ) = NaN;
        
        idx = DOYidx( 342 ) : DOYidx( 348 );
        fc_raw_massman_wpl( idx ) = NaN;
        E_wpl_massman( idx ) = NaN;
        HL_wpl_massman( idx ) = NaN;
        CO2_mean( idx ) = NaN;
        H2O_mean( idx ) = NaN;
        
        % [CO2] concentration calibration problem
        idx = DOYidx( 131.6 ) : DOYidx( 164.6 );
        CO2_mean( idx ) = CO2_mean( idx ) + 10.0;
    end
    
  case UNM_sites.SLand
    switch year
      case 2007
        NR_tot( DOYidx( 143 ) : DOYidx( 151 ) ) = NaN;
        sw_outgoing( DOYidx( 150 ) : DOYidx( 162 ) ) = NaN;
      case 2009
        CO2_mean( DOYidx( 139 ) : DOYidx( 142 ) ) = NaN;
        CO2_mean( DOYidx( 287.5 ) : DOYidx( 290.8 ) ) = NaN;
      case 2011
        idx = DOYidx( 342 ) : DOYidx( 348 );
        fc_raw_massman_wpl( idx ) = NaN;
        E_wpl_massman( idx ) = NaN;
        CO2_mean( idx ) = NaN;
        H2O_mean( idx ) = NaN;
        HL_wpl_massman( idx ) = NaN;
      case 2013
        idx = DOYidx( 46 ) : DOYidx( 75 );
        Par_Avg( idx ) = normalize_vector( Par_Avg( idx ), 0, 2170 );
    end
    
  case UNM_sites.JSav
    switch year
      case 2010
        lw_outgoing( DOYidx( 130.3 ) : DOYidx( 131.5 ) ) = NaN;
        lw_outgoing( DOYidx( 331.4 ) : DOYidx( 332.7 ) ) = NaN;
        H2O_mean( DOYidx( 221 ) : DOYidx( 229 ) ) = NaN;
      case 2012
        E_wpl_massman( E_wpl_massman > ( 200 / 18 ) ) = NaN;

        % there are a smattering of really cold ( < -8 C ) Tdry observations
        % on day 38, 94 & 95, and 138 that are not recorded at PJ.  Remove
        % these here.
        C_to_K = @( T ) T + 273.15;
        tstamps_per_day = 48;  %there are 48 30-minute observations per day
        doy = ( 1:numel( Tdry ) ) ./ tstamps_per_day;
        doy = reshape( doy, size( Tdry ) );
        Tdry( ( Tdry < C_to_K( -10 ) ) & ( doy > 75 ) & ( doy < 150 ) ) = NaN;
        Tdry( ( Tdry < C_to_K( -8 ) ) & ( doy > 37 ) & ( doy < 38 ) ) = NaN;
    end
    
  case UNM_sites.PJ_girdle
    switch year
      case 2009
        CO2_mean( DOYidx( 131.4 ) : DOYidx( 141.5 ) ) = NaN;
        CO2_mean( DOYidx( 284 ) : DOYidx( 293.65 ) ) = NaN;
    end
    
  case UNM_sites.PPine
    switch year
      case 2008
        fc_raw_massman_wpl( DOYidx( 260 ) : DOYidx( 290 ) ) = NaN;
        rH( DOYidx( 100 ) : DOYidx( 187 ) ) = NaN;  %these observation are way
                                                    %too small
        E_wpl_massman( E_wpl_massman > 200 ) = NaN;
      case 2009
        fc_raw_massman_wpl( DOYidx( 157 ) : DOYidx( 159 ) ) = NaN;
        idx = DOYidx( 157 ) : DOYidx( 183 );
        fc_raw_massman_wpl( idx ) = NaN;
        HL_wpl_massman( idx ) = NaN;
        E_wpl_massman( idx ) = NaN;
        E_wpl_massman( E_wpl_massman > 200 ) = NaN;
        HSdry( idx ) = NaN;
        HSdry_massman( idx ) = NaN;
      case 2011
        idx = DOYidx( 186 ) : DOYidx( 200 );
        fc_raw_massman_wpl( idx ) = NaN;
        HL_wpl_massman( idx ) = NaN;
        E_wpl_massman( idx ) = NaN;
      case 2012
        idx = DOYidx( 319.5 )
        % beginning here sw sensor reported all zeros and lw sensor
        % reported NaNs 
        sw_incoming( idx:end ) = NaN;
        sw_outgoing( idx:end ) = NaN;
        lw_incoming( idx:end ) = NaN;
        lw_outgoing( idx:end ) = NaN;
    end
    
  case UNM_sites.MCon
    switch year
      case 2009
        sw_incoming( DOYidx( 342 ) : end ) = NaN;
      case 2010
        idx = DOYidx( 134.4 ) : DOYidx( 146.5 );
        CO2_mean( idx ) = CO2_mean( idx ) + 10;
        
        idx = DOYidx( 301.6 ) : DOYidx( 344.7 );
        CO2_mean( idx ) = CO2_mean( idx ) - 17;        
      case 2011
        idx = DOYidx( 225.4 ) : DOYidx( 237.8 );
        lw_incoming( idx ) = NaN;
        lw_outgoing( idx ) = NaN;
        E_wpl_massman( idx ) = NaN;
        HL_wpl_massman( idx ) = NaN;
        HSdry( idx ) = NaN;
        HSdry_massman( idx ) = NaN;
        % Our pcp gauge shows huge pcp on DOY 80 and 309, while the nearby
        % met station (Redondo-Redonito) shows none.  
        precip( DOYidx( 80 ):DOYidx( 81 ) ) = 0.0;
        precip( DOYidx( 309 ):DOYidx( 310 ) ) = 0.0;
      case 2012
        idx = DOYidx( 254.5 ) : min( DOYidx( 263.7 ), numel( NR_tot ) );
        NR_tot( idx ) = NaN;
        sw_incoming( idx ) = NaN;
        sw_outgoing( idx ) = NaN;
        Par_Avg( DOYidx( 101 ) : DOYidx( 160 ) ) = NaN;
        Par_Avg( DOYidx( 286 ) : DOYidx( 300 ) ) = NaN;
        sw_incoming( DOYidx( 132 ) : DOYidx( 133 ) ) = NaN;
        Par_Avg( DOYidx( 132 ) : DOYidx( 133 ) ) = NaN;
        sw_incoming( DOYidx( 224 ) : DOYidx( 225 ) ) = NaN;
        Par_Avg( DOYidx( 224 ) : DOYidx( 225 ) ) = NaN;
    end

  case UNM_sites.TX
    switch year
      case { 2011, 2012 }
        % fill 2011, 2012 gaps at US-FR2 from US-FR3 (certain fields only, as per
        % Marcy's email of 25 Apr 2013: "This site is super close to our site.
        % Can you grab the variables we need from there please.  I would take
        % PAR, Rg, ppt, pressure, AirT, RH at least.  Incoming longwave is
        % probably fine.  Would not get outgoing.")
        fname = fullfile( get_site_directory( UNM_sites.TX_forest ), ...
                          'TAMU_Ameriflux_Files', ...
                          sprintf( 'HeilmanKamps_%dFR3WithGaps.csv', year ) );
        TAMU_data = parse_TAMU_ameriflux_file( fname );
        TAMU_data_shifted = shift_data( double( TAMU_data ), ...
                                        1.0, ...
                                        'cols_to_shift', ...
                                        1:size( TAMU_data, 2 ) );

        TAMU_data = replacedata( TAMU_data, TAMU_data_shifted );

        draw_plots = false;
        TAMU_data.PAR = normalize_PAR( UNM_sites.TX_forest, ...
                                       TAMU_data.PAR, ...
                                       TAMU_data.DTIME, ...
                                       draw_plots, ...
                                       2500 );
        
        TAMU_data.Rg = normalize_PAR( UNM_sites.TX_forest, ...
                                       TAMU_data.Rg, ...
                                       TAMU_data.DTIME, ...
                                       draw_plots, ...
                                       1200 );

        Par_Avg( isnan( Par_Avg ) ) = TAMU_data.PAR( isnan( Par_Avg ) );
        sw_incoming( isnan( sw_incoming ) ) = ...
            TAMU_data.Rg( isnan( sw_incoming ) );
        precip( isnan( precip ) ) = TAMU_data.PRECIP( isnan( precip ) );
        atm_press( isnan( atm_press ) ) = TAMU_data.PA( isnan( atm_press ) );
        C_to_K = @(T) T + 273.15;
        Tdry( isnan( Tdry ) ) = ...
            C_to_K( TAMU_data.TA( isnan( Tdry ) ) );
        rH( isnan( rH ) ) = TAMU_data.RH( isnan( rH ) );
        lw_incoming( isnan( lw_incoming ) ) = ...
            TAMU_data.Rlong_in( isnan( lw_incoming ) );
        
        E_wpl_massman( E_wpl_massman > 200 ) = NaN;
    end

  case UNM_sites.New_GLand
    switch year
      case 2010
        sw_incoming( DOYidx( 355 ) : end ) = NaN;
    end 
end

%------------------------------------------------------------

function [ DOY_co2_min, DOY_co2_max, std_exc_flag ] = ...
        specify_siteyear_filter_exceptions( sitecode, year, ...
                                            DOY_co2_min, DOY_co2_max );
    
% SPECIFY_SITEYEAR_MAXMIN_EXCEPTIONS - % Helper function for UNM_RemoveBadData
% (RBD for short).  Adds site-year-specific DOY-based CO2 NEE max/min values to
% the DOY-based max-min arrays, and defines exceptions to the standard deviation
% filter.  This is meant to be applied to cases where measured NEE seems
% biologically reasonable despite tripping one of the RBD filters.

% initialize standard deviation filter exceptions to no exceptions
std_exc_flag = repmat( false, size( DOY_co2_max ) );

if isa( sitecode, 'double') | isa( sitecode, 'integer' )
    sitecode = UNM_sites( sitecode );
end

switch sitecode
  case UNM_sites.GLand
    switch year
      case 2007
        DOY_co2_max( 1 : DOYidx( 15 ) ) = 1.25;
      case 2008
        idx = DOYidx( 184 ) : DOYidx( 186.5 );
        DOY_co2_max( idx ) = 15;
        std_exc_flag( idx ) = true;
      case 2009
        idx = DOYidx( 245 ) : DOYidx( 255 );
        DOY_co2_max( idx ) = 1.5;
    
        DOY_co2_max( DOYidx( 178 ) : DOYidx( 267 ) ) = 0.8;
        
        % the site burned DOY 210, 2009.  Here we remove points in the period
        % following the burn that look more like noise than biologically
        % realistic carbon uptake.
        DOY_co2_min( DOYidx( 210 ) : DOYidx( 256 ) ) = -0.5;
        DOY_co2_min( DOYidx( 256 ) : DOYidx( 270 ) ) = -1.2;
      case 2010
        DOY_co2_max( DOYidx( 200 ) : DOYidx( 225 ) ) = 2.5;
        DOY_co2_max( 1 : DOYidx( 160 ) ) = 1.5;
        DOY_co2_min( 1 : DOYidx( 160 ) ) = -1.5;

        idx = DOYidx( 223 ) : DOYidx( 229 );
        DOY_co2_min( idx ) = -17;
        std_exc_flag( idx ) = true;
      case 2011
        std_exc_flag( DOYidx( 158.4 ) : DOYidx( 158.6 ) ) = true;
        std_exc_flag( DOYidx( 159.4 ) : DOYidx( 159.6 ) ) = true;
        std_exc_flag( DOYidx( 245.4 ) : DOYidx( 245.6 ) ) = true;
        %    std_exc_flag( DOYidx( 337 ) : DOYidx( 343.7 ) ) = true;
        
        DOY_co2_min( DOYidx( 310 ) : end ) = -0.5;
        DOY_co2_min( 1 : DOYidx( 210 ) ) = -0.5;

        DOY_co2_max( DOYidx( 261 ) : end ) = 2.0;
        DOY_co2_max( DOYidx( 250 ) : DOYidx( 260 ) ) = 0.8;
        DOY_co2_max( DOYidx( 280 ) : DOYidx( 285 ) ) = 1.2;
      case 2012
        DOY_co2_max( DOYidx( 113 ) : DOYidx( 137 ) ) = 1.0;
        DOY_co2_max( DOYidx( 300 ) : DOYidx( 317 ) ) = 1.7;
        DOY_co2_max( DOYidx( 325 ) : DOYidx( 343 ) ) = 1.4;
        DOY_co2_max( DOYidx( 343 ) : DOYidx( 347 ) ) = 1.2;
        DOY_co2_max( DOYidx( 348 ) : end ) = 0.75;
        std_exc_flag( DOYidx( 174 ) : DOYidx( 175 ) ) = true;
    end %GLand

  case UNM_sites.SLand
    switch year
      case 2008
        DOY_co2_min( 1 : DOYidx( 50 ) ) = -0.5;
        
        idx = DOYidx( 184 ) : DOYidx( 190 );
        DOY_co2_max( idx ) = 20;
        std_exc_flag( idx ) = true;
      case 2010
        DOY_co2_min( 1 : DOYidx( 80 ) ) = -1.4;
        DOY_co2_max( DOYidx( 204 ) : DOYidx( 220 ) ) = 2.0;
      case 2011
        idx = DOYidx( 215.5 ) : DOYidx( 216.4 );
        std_exc_flag( idx ) = true;

        idx = DOYidx( 190 ) : DOYidx( 195 );
        DOY_co2_max( idx ) = 7;
        std_exc_flag( idx ) = true;

        DOY_co2_min(  1 : DOYidx( 70.0 ) ) = -0.5;
        DOY_co2_max(  1 : DOYidx( 70.0 ) ) = 1.0;
        DOY_co2_min( DOYidx( 80  ) : DOYidx( 100 ) ) = -2.0;

        std_exc_flag( DOYidx( 20.4) : DOYidx( 20.6 ) ) = true;
        
        DOY_co2_min(  DOYidx( 185 ) : end ) = -1.5;
      case 2012
        DOY_co2_max(  DOYidx( 285 ) : DOYidx( 328 ) ) = 0.95;
        DOY_co2_max(  DOYidx( 323.2 ) : DOYidx( 323.8 ) ) = 2.5;
        std_exc_flag( DOYidx( 323.2 ) : DOYidx( 323.8 ) ) = true;
        DOY_co2_max(  DOYidx( 328 ) : end ) = 0.5;
    end %SLand
  
  case UNM_sites.JSav
    switch year
      case 2008
        idx = DOYidx( 215 ) : DOYidx( 240 );
        DOY_co2_min( idx ) = -12.0;
        
      case 2009
        DOY_co2_max( 1 : DOYidx( 125 ) ) = 2.0;
        DOY_co2_max( DOYidx( 150 ) : DOYidx( 180 ) ) = 2.0;
        DOY_co2_max( DOYidx( 220 ) : DOYidx( 250 ) ) = 2.5;
        DOY_co2_max( DOYidx( 251 ) : DOYidx( 280 ) ) = 4.0;
        DOY_co2_max( DOYidx( 281 ) : DOYidx( 365 ) ) = 2.5;
        DOY_co2_min( 1 : DOYidx( 94 ) ) = -6.0;

      case 2010
        DOY_co2_max( 1 : DOYidx( 80 ) ) = 2.0;
        DOY_co2_max( DOYidx( 81 ) : DOYidx( 190 ) ) = 4.0;
        DOY_co2_max( DOYidx( 190 ) : DOYidx( 210 ) ) = 6.0;
        DOY_co2_max( DOYidx( 211 ) : DOYidx( 225 ) ) = 5.0;
        DOY_co2_max( DOYidx( 226 ) : end ) = 3.0;

      case 2011
        DOY_co2_min( 1 : DOYidx( 40 ) ) = -2.0;
        DOY_co2_max( DOYidx( 210 ) : DOYidx( 220 ) ) = 5.0;
        DOY_co2_max( DOYidx( 221 ) : DOYidx( 265 ) ) = 4.0;
        DOY_co2_max( DOYidx( 266 ) : end ) = 3.0;

        std_exc_flag( DOYidx( 12.5 ) : DOYidx( 12.6 ) ) = true;
        std_exc_flag( DOYidx( 17.4 ) : DOYidx( 17.6 ) ) = true;
        std_exc_flag( DOYidx( 20.4 ) : DOYidx( 20.7 ) ) = true;
        std_exc_flag( DOYidx( 58.4 ) : DOYidx( 58.6 ) ) = true;
        std_exc_flag( DOYidx( 64.3 ) : DOYidx( 64.5 ) ) = true;
        std_exc_flag( DOYidx( 73.4 ) : DOYidx( 73.5 ) ) = true;
        std_exc_flag( DOYidx( 184.5 ) : DOYidx( 186 ) ) = true;
        std_exc_flag( DOYidx( 232.0 ) : DOYidx( 232.1 ) ) = true;
        std_exc_flag( DOYidx( 313.4 ) : DOYidx( 313.6 ) ) = true;
        
      case 2012
        DOY_co2_max( DOYidx( 137 ) : DOYidx( 148 ) ) = 5.0;
        DOY_co2_max( DOYidx( 185 ) : DOYidx( 220 ) ) = 5.0;
        DOY_co2_max( DOYidx( 245 ) : DOYidx( 285 ) ) = 5.0;
        DOY_co2_max( DOYidx( 314 ) : DOYidx( 316 ) ) = 1.2;
        DOY_co2_max( DOYidx( 325 ) : DOYidx( 326 ) ) = 1.0;
        DOY_co2_min( DOYidx( 325 ) : DOYidx( 329 ) ) = -1.5;
        DOY_co2_min( DOYidx( 330 ) : end ) = -0.75;
        
    end  %JSav
    
  case UNM_sites.PJ
    switch year    
      case 2008
        DOY_co2_max( 1 : DOYidx( 185 ) ) = 3.0;
        DOY_co2_min( DOYidx( 260 ) : DOYidx( 290 ) ) = -18.0;
        DOY_co2_min( DOYidx( 335 ) : DOYidx( 365 ) ) = -6.5;
      
      case 2009
        DOY_co2_max( 1 : DOYidx( 180 ) ) = 3.0;
        DOY_co2_max( DOYidx( 190 ) : DOYidx( 260 ) ) = 4.0;

      case 2011
        std_exc_flag( DOYidx( 31.5 ) : DOYidx( 31.7 ) ) = true;
        std_exc_flag( DOYidx( 182.6 ) : DOYidx( 182.8 ) ) = true;
        std_exc_flag( DOYidx( 183.4 ) : DOYidx( 183.7 ) ) = true;
        std_exc_flag( DOYidx( 329.0 ) : DOYidx( 329.7 ) ) = true;
        
        DOY_co2_max( DOYidx( 329.0 ) : DOYidx( 329.7 ) ) = 6.5;
        DOY_co2_min( DOYidx( 350 ) : end ) = -1.0;
        
      case 2012
        DOY_co2_max( DOYidx( 307 ) : end ) = 1.0;
    end  %PJ

  case UNM_sites.PPine
    switch year
      case 2007
        DOY_co2_max( DOYidx( 185 ) : DOYidx( 259.99 ) ) = 10.0;
        DOY_co2_max( DOYidx( 240 ) : DOYidx( 276 ) ) = 5.5;
        DOY_co2_max( DOYidx( 276 ) : DOYidx( 277 ) ) = 5.0;
        DOY_co2_max( DOYidx( 277 ) : DOYidx( 279 ) ) = 10.0;
        DOY_co2_max( DOYidx( 280 ) : end ) = 5.0;
      case 2009
        DOY_co2_max( : ) = 10;
        DOY_co2_max( DOYidx( 64 ) : DOYidx( 67 ) ) = 15.0;
        DOY_co2_max( DOYidx( 67 ) : DOYidx( 150 ) ) = 8.0;
        DOY_co2_max( DOYidx( 300 ) : end ) = 10.0;
      case 2011
        std_exc_flag( DOYidx( 171 ) : DOYidx( 172 ) ) = true;
        DOY_co2_min( DOYidx( 291.4 ) : DOYidx( 291.6 ) ) = -20;
      case 2012
        DOY_co2_min( DOYidx( 90 ) : DOYidx( 140 ) ) = -20;
        DOY_co2_max( DOYidx( 353 ) : DOYidx( 355 ) ) = 4;
    end
    
  case UNM_sites.MCon
    switch year
      case 2007
        idx = DOYidx( 120.35 ) : DOYidx( 120.55 );
        std_exc_flag( idx ) = true;
        DOY_co2_min( idx ) = -15;
        std_exc_flag( DOYidx( 292.4 ) : DOYidx( 294.5 ) ) = true;
        std_exc_flag( DOYidx( 293.5 ) : DOYidx( 293.6 ) ) = true;
        std_exc_flag( DOYidx( 301.5 ) : DOYidx( 301.7 ) ) = true;
        
        DOY_co2_max( DOYidx( 75 ) : DOYidx( 86 ) ) = 2.0;
        DOY_co2_max( DOYidx( 176 ) : DOYidx( 206 ) ) = 3.5;
        DOY_co2_max( DOYidx( 207 ) : DOYidx( 297 ) ) = 4.0;
        DOY_co2_min( DOYidx( 327 ) : end ) = -2.0;
      
      case 2008
        std_exc_flag( DOYidx( 43.5 ) : DOYidx( 43.6 ) ) = true;
        std_exc_flag( DOYidx( 88 ) : DOYidx( 93 ) ) = true;
        std_exc_flag( DOYidx( 121 ) : DOYidx( 122 ) ) = true;
        
        DOY_co2_min( 1 : DOYidx( 106 ) ) = -2.0;
        DOY_co2_max( DOYidx( 125 ) : DOYidx( 155 ) ) = 3.0;

      case 2009
        DOY_co2_min( DOYidx( 83 ) : DOYidx( 100 ) ) = -3.0;
        DOY_co2_max( DOYidx( 83 ) : DOYidx( 100 ) ) = 4.0;
        DOY_co2_max( DOYidx( 156 ) : DOYidx( 305 ) ) = 4.0;
        DOY_co2_max( DOYidx( 311 ) : end ) = 3.0;

      case 2010
        DOY_co2_max( DOYidx( 200 ) : DOYidx( 244 ) ) = 4.0;
        DOY_co2_max( DOYidx( 246 ) : DOYidx( 300 ) ) = 3.0;

      case 2011

        DOY_co2_max( DOYidx( 95 ) : DOYidx( 166 ) ) = 4.0;
        DOY_co2_max( DOYidx( 180 ) : end ) = 4.0;

      case 2012
        DOY_co2_max( DOYidx( 344 ) : end ) = 2.0;
      case 2013
        DOY_co2_max( 1 : DOYidx( 18 ) ) = 1.0;
        DOY_co2_max( DOYidx( 27 ) : DOYidx( 31 ) ) = 0.8;
        DOY_co2_min( DOYidx( 27 ) : DOYidx( 31 ) ) = -1.5;
        DOY_co2_max( DOYidx( 67.5 ) : DOYidx( 69.55 ) ) = 1.0;
        DOY_co2_min( DOYidx( 67.5 ) : DOYidx( 69.55 ) ) = -2.0;
        DOY_co2_max( DOYidx( 76 ) : DOYidx( 76.6 ) ) = 1.0;
        DOY_co2_min( DOYidx( 76 ) : DOYidx( 76.6 ) ) = -2.0;
    end  % MCon

  case UNM_sites.TX
    switch year 
      case 2009
        DOY_co2_max( DOYidx( 163 ) : DOYidx( 163.5 ) ) = 9.0;
        DOY_co2_max( DOYidx( 265 ) : DOYidx( 305 ) ) = 12.0;
      case 2011
        DOY_co2_max( 1 : DOYidx( 31 ) ) = 3.0;
        DOY_co2_max( DOYidx( 33 ) : DOYidx( 45 ) ) = 3.0;
        DOY_co2_max( DOYidx( 33 ) : DOYidx( 45 ) ) = 3.0;
      case 2012
        DOY_co2_max( 1 : DOYidx( 30 ) ) = 3.0;
        DOY_co2_max( DOYidx( 152 ) : DOYidx( 160 ) ) = 5.0;
        DOY_co2_max( DOYidx( 318 ) : DOYidx( 326 ) ) = 4.0;
        DOY_co2_max( DOYidx( 345 ) : end ) = 2.1;
    end
        
  case UNM_sites.PJ_girdle
    switch year
      case 2009
        DOY_co2_max( 1 : DOYidx( 100 ) ) = 1.5;
        DOY_co2_max( DOYidx( 100 ) : DOYidx( 140 ) ) = 2.5;
        DOY_co2_max( DOYidx( 140 ) : DOYidx( 176 ) ) = 2.0;
        DOY_co2_max( DOYidx( 177 ) : DOYidx( 191 ) ) = 4.0;
        DOY_co2_max( DOYidx( 244 ) : DOYidx( 267 ) ) = 3.2;
        DOY_co2_max( DOYidx( 275 ) : DOYidx( 299 ) ) = 3.0;
        DOY_co2_max( DOYidx( 300 ) : end ) = 2.0;
      case 2011
        idx = DOYidx( 192.2 ) : DOYidx( 192.6 );
        std_exc_flag( idx ) = true;
        DOY_co2_max( idx ) = 6.5;
    
        DOY_co2_min( DOYidx( 350 ) : end ) = -1.0;
        
      case 2012
        DOY_co2_max( DOYidx( 260 ) : DOYidx( 280 ) ) = 2.0;
        DOY_co2_max( DOYidx( 285 ) : DOYidx( 290 ) ) = 1.5;
        
    end
    
  case UNM_sites.New_GLand
    switch year
      case 2011
        std_exc_flag( DOYidx( 39.5 ) : DOYidx( 39.7 ) ) = true;
        std_exc_flag( DOYidx( 50.5 ) : DOYidx( 50.7 ) ) = true;
        std_exc_flag( DOYidx( 58.5 ) : DOYidx( 58.7 ) ) = true;
        std_exc_flag( DOYidx( 66.6 ) : DOYidx( 66.8 ) ) = true;
        std_exc_flag( DOYidx( 72.5 ) : DOYidx( 72.6 ) ) = true;
        std_exc_flag( DOYidx( 89.55 ) : DOYidx( 89.65 ) ) = true;
        std_exc_flag( DOYidx( 104.48 ) : DOYidx( 104.52 ) ) = true;
        std_exc_flag( DOYidx( 107.52 ) : DOYidx( 107.58 ) ) = true;
        std_exc_flag( DOYidx( 129.48 ) : DOYidx( 129.56 ) ) = true;
        
        idx = DOYidx( 80.5 ) : DOYidx( 80.65 );
        std_exc_flag( idx ) = true;
        DOY_co2_max( idx ) = 6.9;
        

        idx = DOYidx( 99.45 ) : DOYidx( 99.6 );
        std_exc_flag( idx ) = true;
        DOY_co2_max( idx ) = 7.4;

        idx = DOYidx( 116.5 ) : DOYidx( 116.6 );
        std_exc_flag( idx ) = true;
        DOY_co2_max( idx ) = 7.2;
        
        DOY_co2_max( DOYidx( 194 ) : DOYidx( 195 ) ) = 2.3;
        std_exc_flag( DOYidx( 201 ) : DOYidx( 203 ) ) = true;
        std_exc_flag( DOYidx( 225.6 ) : DOYidx( 225.7 ) ) = true;
        std_exc_flag( DOYidx( 290.4 ) : DOYidx( 290.6 ) ) = true;
        std_exc_flag( DOYidx( 335.45 ) : DOYidx( 335.6 ) ) = true;
        DOY_co2_max( DOYidx( 344.5 ) : DOYidx( 344.7 ) ) = 9.0;
        DOY_co2_max( DOYidx( 345.48 ) : DOYidx( 345.56 ) ) = 9.0;
      case 2012
        DOY_co2_max( DOYidx( 215 ) : DOYidx( 285 ) ) = 2.0;
        DOY_co2_max( DOYidx( 306 ) : DOYidx( 312 ) ) = 1.5;
        DOY_co2_max( DOYidx( 312 ) : DOYidx( 347 ) ) = 1.5;
        DOY_co2_max( DOYidx( 348 ) : end ) = 0.75;
    end  % New_GLand
end

%------------------------------------------------------------

function co2_conc_filter_exceptions = ...
    specify_siteyear_co2_conc_filter_exceptions( ...
        sitecode, year, co2_conc_filter_exceptions );
% Helper function for UNM_RemoveBadData (RBD for short).  Disables the high and
% low CO2 concentration filters for specified time periods (noted in the code
% below).  There are periods of incorrect [CO2] observations from the IRGA which
% nonetheless contain reasonable CO2 NEE.  This allows us to keep those NEE
% measurements.

if ( sitecode == 1 ) & ( year(1) == 2007 )
    co2_conc_filter_exceptions( DOYidx( 214 ) : DOYidx( 218 ) ) = true;
end

% keep index 5084 to 5764 in 2010 - these CO2 obs are bogus but the
% fluxes look OK.  TWH 27 Mar 2012
if ( sitecode == 1 ) & ( year(1) == 2010 )
    % keep index 4128 to 5084, 7296-8064 (days 152:168) in 2010 -
    % these CO2 obs are bogus but the datalogger 30-min fluxes look OK.  TWH 27
    % Mar 2012
    co2_conc_filter_exceptions( 4128:5764 ) = true;
    co2_conc_filter_exceptions( 7296:8064 ) = true;
    % days 253:257 -- bogus [CO2] but fluxes look ok
    co2_conc_filter_exceptions( DOYidx( 218 ) : DOYidx( 223 ) ) = true;
    %co2_conc_filter_exceptions( DOYidx( 271 ) : DOYidx( 278 ) ) = true;
end 
if ( sitecode == 1 ) & ( year(1) == 2011 )
    co2_conc_filter_exceptions( DOYidx( 153 ) : DOYidx( 160 ) ) = true;
end 
if ( sitecode == 1 ) & ( year == 2012 )
    co2_conc_filter_exceptions( DOYidx( 78 ) : DOYidx( 94 ) ) = true;
end
if ( sitecode == 2 ) & ( year == 2007 )
    % days 253:257 -- bogus [CO2] but fluxes look ok
    co2_conc_filter_exceptions( DOYidx( 253 ) : DOYidx( 257 ) ) = true;
end 
if ( sitecode == 2 ) & ( year == 2012 )
    co2_conc_filter_exceptions( DOYidx( 323.2 ) : DOYidx( 323.8 ) ) = true;
end
if ( sitecode == 3 ) & ( year(1) == 2011 )
    co2_conc_filter_exceptions( DOYidx( 41.6 ) : DOYidx( 52.7 ) ) = true;
end 
if ( sitecode == 4 ) & ( year(1) == 2011 )
    co2_conc_filter_exceptions( DOYidx( 358  ) : end ) = true;
end 
if ( sitecode == 4 ) & ( year(1) == 2012 )
    co2_conc_filter_exceptions( 1 : DOYidx( 10 ) ) = true;
end 
if (sitecode == 5 ) & ( year == 2007 )
    % days 290:335 -- bogus [CO2] but fluxes look ok
    co2_conc_filter_exceptions( DOYidx( 290 ) : DOYidx( 335 ) ) = true;
end
if (sitecode == 8 ) & ( year == 2009 )
    % days 1 to 40.5 -- low [CO2] but fluxes look ok
    co2_conc_filter_exceptions( DOYidx( 1 ) : DOYidx( 40.5 ) ) = true;
end

%------------------------------------------------------------

<<<<<<< HEAD
function par_norm = normalize_PAR( sitecode, par, doy, draw_plots )
% NORMALIZE_PAR - normalizes PAR to a site-specific maximum.
%   

if ismember( sitecode, 5:9 )
    fprintf( 'PAR normalization not yet implemented for %s\n', ...
             char( UNM_sites( sitecode ) ) );
end

par_max = 2500;
doy = floor( doy );
norm_factor = par_max / prctile( par, 99.8 );
par_norm = par * norm_factor;

if draw_plots
    figure( 'NumberTitle', 'off', ...
            'Name', 'PAR normalization' );

    max_par = nanmax( [ par, par_norm ] );

    pal = cbrewer( 'qual', 'Dark2', 8 );
    h_par = plot( doy, par, 'ok' );
    hold on;
    h_par_norm = plot( doy, par_norm, 'x', 'Color', pal( 1, : ) );
    hold off;
    ylabel( 'PAR [W/m^2]' );
    xlabel( 'DOY' );
    legend( [ h_par, h_par_norm ], 'PAR (obs)', 'PAR (normalized)', ...
            'Location', 'best' );
end

%------------------------------------------------------------

=======
>>>>>>> 0b7f61bb
function SHF_labels = format_SHF_labels( SHF_labels)
% FORMAT_SHF_LABELS - remove extraneous text from heat flux plate labels and
% format a common prefix of "SHF"
%   

SHF_labels = regexprep( SHF_labels, 'hfp01_(.*)', 'SHF_$1'); % hfp01 -> SHF
SHF_labels = regexprep( SHF_labels, 'shf_(.*)', 'SHF_$1'); % capitalize SHF
SHF_labels = regexprep( SHF_labels, '[Aa]vg', ''); %remove "Avg" (case
                                                   %insensitive)
SHF_labels = regexprep( SHF_labels, '[()]', ''); % remove parens
SHF_labels = regexprep( SHF_labels, '_$', '');  %remove trailing _

 <|MERGE_RESOLUTION|>--- conflicted
+++ resolved
@@ -275,16 +275,6 @@
     % up with sunrise.  Fix this here so that the matched time/radiation
     % propagates through the rest of the calculations
     %%%%%%%%%%%%%%%%%%%%%%%%%%%%%%%%%%%%%%%%%%%%%%%%%%%%%%%%%%%%%%%%%%%%%%%%%%
-<<<<<<< HEAD
-
-    data = replacedata( data, ...
-                        UNM_fix_datalogger_timestamps( sitecode, ...
-                                                      year_arg, ...
-                                                      double( data ), ...
-                                                      headertext, ...
-                                                      data.timestamp ) );
-    data.timestamp = [];
-=======
     
     data = ...
         replacedata( data, ...
@@ -294,13 +284,13 @@
                                                     headertext, ...
                                                     timestamp, ...
                                                     'debug', args.Results.draw_plots ) );
+    data.timestamp = [];
     if ( sitecode == UNM_sites.MCon )
         data = replacedata( data, ...
                             revise_MCon_duplicated_Rg( double( data ), ...
                                                        headertext, ...
                                                        timestamp ) );
     end 
->>>>>>> 0b7f61bb
     shift_t_str = 'shifted';
 
     %%%%%%%%%%%%%%%%%%%%%%%%%%%%%%%%%%%%%%%%%%%%%%%%%%%%%%%%%%%%%%%%%%%%%%%%%%
@@ -2395,42 +2385,6 @@
 
 %------------------------------------------------------------
 
-<<<<<<< HEAD
-function par_norm = normalize_PAR( sitecode, par, doy, draw_plots )
-% NORMALIZE_PAR - normalizes PAR to a site-specific maximum.
-%   
-
-if ismember( sitecode, 5:9 )
-    fprintf( 'PAR normalization not yet implemented for %s\n', ...
-             char( UNM_sites( sitecode ) ) );
-end
-
-par_max = 2500;
-doy = floor( doy );
-norm_factor = par_max / prctile( par, 99.8 );
-par_norm = par * norm_factor;
-
-if draw_plots
-    figure( 'NumberTitle', 'off', ...
-            'Name', 'PAR normalization' );
-
-    max_par = nanmax( [ par, par_norm ] );
-
-    pal = cbrewer( 'qual', 'Dark2', 8 );
-    h_par = plot( doy, par, 'ok' );
-    hold on;
-    h_par_norm = plot( doy, par_norm, 'x', 'Color', pal( 1, : ) );
-    hold off;
-    ylabel( 'PAR [W/m^2]' );
-    xlabel( 'DOY' );
-    legend( [ h_par, h_par_norm ], 'PAR (obs)', 'PAR (normalized)', ...
-            'Location', 'best' );
-end
-
-%------------------------------------------------------------
-
-=======
->>>>>>> 0b7f61bb
 function SHF_labels = format_SHF_labels( SHF_labels)
 % FORMAT_SHF_LABELS - remove extraneous text from heat flux plate labels and
 % format a common prefix of "SHF"
