--- conflicted
+++ resolved
@@ -1,69 +1,65 @@
 function [ pt_in_MR, pt_in_GL ] = ...
-        UNM_parse_mpi_eddyproc_output( sitecode, year )
+    UNM_parse_mpi_eddyproc_output( sitecode, year )
 % UNM_PARSE_MPI_EDDYPROC_OUTPUT - parse the output of Jena's online
 % gapfilling/partitioning tool into Matlab Datasets.  In January 2012 Jena
 % updated the tool to merge the old DatasetAfterGapfill.txt into
 % DataSetAfterPartition_GL2010.txt for jobs that requested partitioning.  This
 % version of this function expects to find two partitioned output files:
 % DataSetAfterPartition_GL2010.txt and DataSetAfterPartition.txt.
-%   
+%
 % [ pt_in_MR, pt_in_GL ] = ...
 %     UNM_parse_mpi_eddyproc_output( sitecode, year )
 %
 % OUTPUT:
 %   pt_in_MR: Matlab dataset containing data from DataSetAfterPartition.txt
 %             (partitioning algorithm of Markus Reichstein 2005)
-%   pt_in_GL: Matlab dataset containing data from 
+%   pt_in_GL: Matlab dataset containing data from
 %             DataSetAfterPartition_GL2010.txt (partitioning algorithm of
 %             Gita Lasslop 2010)
 %
 % (c) Timothy W. Hilton, UNM, Feb 2012
-    
-%% parse the Lasslop 2010 partitioned file
-    fname = fullfile( get_site_directory( sitecode ), ...
-                      'processed_flux', ...
-                      sprintf( 'DataSetafterFluxpartGL2010_%d.txt', year ) );
 
-    [ ~, fname_short, ext ] = fileparts( fname );
-    fprintf( 'reading %s.%s... ', fname_short, ext );
+% Parse the Lasslop 2010 partitioned file
+fname = fullfile( get_site_directory( sitecode ), ...
+    'processed_flux', ...
+    sprintf( 'DataSetafterFluxpartGL2010_%d.txt', year ) );
 
-    % exception handling added by MF, modified by TWH
-    try
-        pt_in_GL = parse_jena_output( fname );  %GL == Gita Lasslop
-    catch err
-        error( sprintf( 'error parsing %s', fname) );
-    end
-    seconds = zeros( size( pt_in_GL.Year ) );
-    pt_in_GL.timestamp = datenum( pt_in_GL.Year, ...
-                                  pt_in_GL.Month, ...
-                                  pt_in_GL.Day, ...
-                                  pt_in_GL.Hour, ...
-                                  pt_in_GL.Minute, ...
-                                  seconds );
+[ ~, fname_short, ext ] = fileparts( fname );
+fprintf( 'reading %s.%s... ', fname_short, ext );
 
-    %% parse the Reichstein 2005 partitioned file
-    fname = fullfile( get_site_directory( sitecode ), ...
-                      'processed_flux', ...
-                      sprintf( 'DataSetafterFluxpart_%d.txt', year ) );
-    % exception handling added by MF, modified by TWH
-    try
-        pt_in_MR = parse_jena_output( fname );  %MR == Markus Reichstein
-    catch err
-        error( sprintf( 'error parsing %s', fname ) );
-    end
-    seconds = zeros( size( pt_in_MR.Year ) );
-    pt_in_MR.timestamp = datenum( pt_in_MR.Year, ...
-                                  pt_in_MR.Month, ...
-                                  pt_in_MR.Day, ...
-                                  pt_in_MR.Hour, ...
-                                  pt_in_MR.Minute, ...
-                                  seconds );
-    
-<<<<<<< HEAD
-    fprintf( 'done\n');    
-=======
-    fprintf( 'done\n');
-    
+% exception handling added by MF, modified by TWH
+try
+    pt_in_GL = parse_jena_output( fname );  %GL == Gita Lasslop
+catch err
+    error( sprintf( 'error parsing %s', fname) );
+end
+seconds = zeros( size( pt_in_GL.Year ) );
+pt_in_GL.timestamp = datenum( pt_in_GL.Year, ...
+    pt_in_GL.Month, ...
+    pt_in_GL.Day, ...
+    pt_in_GL.Hour, ...
+    pt_in_GL.Minute, ...
+    seconds );
+
+% Parse the Reichstein 2005 partitioned file
+fname = fullfile( get_site_directory( sitecode ), ...
+    'processed_flux', ...
+    sprintf( 'DataSetafterFluxpart_%d.txt', year ) );
+% exception handling added by MF, modified by TWH
+try
+    pt_in_MR = parse_jena_output( fname );  %MR == Markus Reichstein
+catch err
+    error( sprintf( 'error parsing %s', fname ) );
+end
+seconds = zeros( size( pt_in_MR.Year ) );
+pt_in_MR.timestamp = datenum( pt_in_MR.Year, ...
+    pt_in_MR.Month, ...
+    pt_in_MR.Day, ...
+    pt_in_MR.Hour, ...
+    pt_in_MR.Minute, ...
+    seconds );
+fprintf( 'done\n');
+
     function out = parse_eddyproc_output( fname )
         % PARSE_EDDYPROC_OUTPUT - parses an output file from the MPI online
         % gapfilling/partitioning tool (used to be parse_jena_output).
@@ -114,8 +110,4 @@
         
         out = array2table( arr, 'VariableNames', vars );
     end
-end
->>>>>>> 9adba5e7
-    
-
-
+end