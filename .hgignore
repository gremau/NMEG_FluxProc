syntax: glob

*~
*.asv
*.pdf
*.ps
*.mat
<<<<<<< HEAD
#*#
=======
*.txt
>>>>>>> 2b34171a
scratch.m
test_batch.m<|MERGE_RESOLUTION|>--- conflicted
+++ resolved
@@ -5,10 +5,7 @@
 *.pdf
 *.ps
 *.mat
-<<<<<<< HEAD
+*.txt
 #*#
-=======
-*.txt
->>>>>>> 2b34171a
 scratch.m
 test_batch.m