--- conflicted
+++ resolved
@@ -1,388 +1,240 @@
-function result = UNM_Ameriflux_file_maker_TWH( sitecode, year, varargin )
-% UNM_AMERIFLUX_FILE_MAKER_TWH
-%
-% UNM_Ameriflux_file_maker_TWH( sitecode, year )
-% This code reads in the QC file, the original annual flux all file for
-% soil data and the gap filled and flux partitioned files and generates
-% output in a format for submission to Ameriflux
-%
-% based on code created by Krista Anderson Teixeira in July 2007 and modified by
-% John DeLong 2008 through 2009.  Extensively modified by Timothy W. Hilton 2011
-% to 2012.
-%
-% Timothy W. Hilton, UNM, Dec 2011 - Jan 2012
-
-result = -1;  %initialize to error; replace upon successful completion
-
-<<<<<<< HEAD
-=======
-%-----
-% parse arguments
-args = inputParser;
-args.addRequired( 'sitecode', @(x) ( isnumeric(x) | isa( x, 'UNM_sites' ) ) ); 
-args.addRequired( 'year', @isnumeric );
-args.addParamValue( 'write_files', true, @(x) ( islogical(x) & ...
-                                                numel( x ) ==  1 ) );
-args.parse( sitecode, year, varargin{ : } );
-sitecode = args.Results.sitecode;
-year = args.Results.year;
-%-----
-
-site = char( sitecode );
-
->>>>>>> 23bfd643
-if isa( sitecode, 'UNM_sites' )
-    sitecode = int8( sitecode );
-end
-
-<<<<<<< HEAD
-site = get_site_name( sitecode );
-
-=======
->>>>>>> 23bfd643
-%%%%%%%%%%%%%%%%%%%%%%%%%%%%%%%%%%%%%%%%%%%%%%%%%%%%%%%%%%%%%%%%%%%%%
-% parse Flux_All, Flux_All_qc, gapfilled fluxes, and partitioned fluxes
-%%%%%%%%%%%%%%%%%%%%%%%%%%%%%%%%%%%%%%%%%%%%%%%%%%%%%%%%%%%%%%%%%%%%%
-
-<<<<<<< HEAD
-%% parse the annual Flux_All file
-%data = UNM_assign_soil_data_labels( sitecode, year );
-data = UNM_parse_fluxall_xls_file( sitecode, year );
-% seems to be parsing header of NewGland_2011 to bogus dates -- temporary
-% fix until I get the front end of processing away from excel files
-data( data.timestamp < datenum( 2000, 1, 1 ), : ) = [];
-
-%% parse the QC file
-ds_qc = UNM_parse_QC_txt_file( sitecode, year );
-
-%% parse gapfilled and partitioned fluxes
-[ ds_pt_GL, ds_pt_MR ] = ...
-    UNM_parse_gapfilled_partitioned_output( sitecode, year );
-
-% make sure that QC, FluxAll, gapfilled, and partitioned have identical,
-% complete 30 minute timeseries
-fprintf( 'synchronizing timestamps... ');
-t0 = now(); % record running time
-
-t_min = min( [ ds_qc.timestamp; data.timestamp; ...
-               ds_pt_GL.timestamp; ds_pt_MR.timestamp ] );
-t_max = max( [ ds_qc.timestamp; data.timestamp; ...
-               ds_pt_GL.timestamp; ds_pt_MR.timestamp ] );
-
-[ ds_qc, data ] = merge_datasets_by_datenum( ds_qc, data, ...
-                                             'timestamp', 'timestamp', ...
-                                             3, t_min, t_max );
-[ ds_pt_GL, data ] = ...
-    merge_datasets_by_datenum( ds_pt_GL, data, ...
-                               'timestamp', 'timestamp', ...
-                               3, t_min, t_max );
-[ ds_pt_MR, data ] = ... 
-    merge_datasets_by_datenum( ds_pt_MR, data, ...
-                               'timestamp', 'timestamp', ...
-                               3, t_min, t_max );
-
-Jan1 = datenum( year, 1, 1, 0, 0, 0 );
-Dec31 = datenum( year, 12, 31, 23, 59, 59 );
-data = dataset_fill_timestamps( data, 'timestamp', ...
-                                't_min', Jan1, 't_max', Dec31 );
-ds_qc = dataset_fill_timestamps( ds_qc, 'timestamp', ...
-                                 't_min', Jan1, 't_max', Dec31 );
-ds_pt_GL = dataset_fill_timestamps( ds_pt_GL, 'timestamp', ...
-                                    't_min', Jan1, 't_max', Dec31 );
-ds_pt_MR = dataset_fill_timestamps( ds_pt_MR, 'timestamp', ...
-                                    't_min', Jan1, 't_max', Dec31 );
-% merge gapfilling/partitioning output into one dataset so we don't have
-% to worry about which variables are in which dataset
-cols = setdiff( ds_pt_MR.Properties.VarNames, ...
-                ds_pt_GL.Properties.VarNames );
-ds_pt = [ ds_pt_GL, ds_pt_MR( :, cols ) ];
-
-seconds_per_day = 60 * 60 * 24;
-t_run = ceil( ( now() - t0 ) * seconds_per_day );
-fprintf( 'done (%d seconds)\n', t_run ); %done sychronizing timestamps
-
-%% parsing the excel files is slow -- this loads parsed data for testing
-%%load( '/media/OS/Users/Tim/DataSandbox/GLand_2010_fluxall.mat' );
-
-%%%%%%%%%%%%%%%%%%%%%%%%%%%%%%%%%%%%%%%%%%%%%%%%%%%%%%%%%%%%%%%%%%%%%
-% do some bookkeeping
-%%%%%%%%%%%%%%%%%%%%%%%%%%%%%%%%%%%%%%%%%%%%%%%%%%%%%%%%%%%%%%%%%%%%%
-
-% create a column of -9999s to place in the dataset where a site does not
-% record a particular variable
-dummy = repmat( -9999, size( data, 1 ), 1 );
-
-%% calculate fractional day of year (i.e. 3 Jan at 12:00 would be 3.5)
-ds_qc.fjday = ( ds_qc.jday + ...
-                ( ds_qc.hour / 24.0 ) + ...
-                ( ds_qc.minute / ( 24.0 * 60.0) ) );
-
-%%%%%%%%%%%%%%%%%%%%%%%%%%%%%%%%%%%%%%%%%%%%%%%%%%%%%%%%%%%%%%%%%%%%%
-% data processing and fixing datalogger & instrument errors 
-%%%%%%%%%%%%%%%%%%%%%%%%%%%%%%%%%%%%%%%%%%%%%%%%%%%%%%%%%%%%%%%%%%%%%
-
-%% fix incorrect precipitation values
-ds_qc.precip = fix_incorrect_precip_factors( sitecode, year, ...
-                                             ds_qc.fjday, ds_qc.precip );
-
-if sitecode == int8( UNM_sites.JSav ) & ( year == 2007 )
-    % the gapfiller does some filling before the JSav tower was
-    % operational (4 May 2007 15:30), but the filled data do not look
-    % good (they are time-shifted).  Remove those data here.
-    row_idx = 1:DOYidx( 145 );
-    non_data_vars = { 'Day', 'Month', 'Year', 'Hour', ...
-                      'Minute', 'julday', 'Hr', 'timestamp' };
-
-    data_cols = find( not( ismember( ds_pt.Properties.VarNames, ...
-                                     non_data_vars ) ) );
-    temp_arr = double( ds_pt );
-    temp_arr( row_idx, data_cols ) = NaN;
-    ds_pt = replacedata( ds_pt, temp_arr );
-elseif sitecode == int8( UNM_sites.MCon ) & ( year == 2009 )
-
-    NEE_vars = cellfun( @(x) not(isempty(x)), ...
-                        regexp( ds_pt_GL.Properties.VarNames, '.*NEE.*' ) );
-    GPP_vars = cellfun( @(x) not(isempty(x)), ...
-                        regexp( ds_pt_GL.Properties.VarNames, '.*GPP.*' ) );
-    RE_vars = cellfun( @(x) not(isempty(x)), ...
-                       regexp( ds_pt_GL.Properties.VarNames, '.*RE.*' ) );
-    LE_vars = cellfun( @(x) not(isempty(x)), ...
-                       regexp( ds_pt_GL.Properties.VarNames, '.*LE.*' ) );
-    H_vars = cellfun( @(x) not(isempty(x)), ...
-                      regexp( ds_pt_GL.Properties.VarNames, '.*H_.*' ) );
-    shift_vars = find( NEE_vars | GPP_vars | RE_vars | H_vars );
-    idx = 1:DOYidx( 20 );
-    temp_arr = double( ds_pt );
-    temp_arr( idx, : ) = shift_data( temp_arr( idx, : ), -1.0, ...
-                                     'cols_to_shift', shift_vars );
-    ds_pt = replacedata( ds_pt, temp_arr );
-elseif sitecode == int8( UNM_sites.MCon ) & ( year >= 2010 )
-    % our pcp observation record at MCon is of questionable quality.  Replace
-    % 2010 and 2011 pcp with Redondo pcp record (as per conversation with
-    % Marcy, 31 July 2012).
-    fprintf( 'replacing pcp with Redondo record\n' );
-    valles = UNM_parse_valles_met_data( year );
-    redondo_idx = valles.sta == 14;
-    redondo_pcp = valles( redondo_idx, 'ppt' );
-    redondo_pcp.timestamp = ( datenum( year, 1, 0 ) + ...
-                              valles.day( redondo_idx ) + ...
-                              ( valles.time( redondo_idx ) / 24.0 ) );
-    redondo_pcp = hourly_pcp_2_half_hourly( redondo_pcp.ppt, ...
-                                            redondo_pcp.timestamp );
-    redondo_pcp = dataset_fill_timestamps( redondo_pcp, ...
-                                           'timestamp', ...
-                                           't_min', datenum( year, 1, 1 ), ...
-                                           't_max', datenum( year, 12, 31, ...
-                                                      23, 59, 59 ) );
-    redondo_exists = not( isnan( redondo_pcp.pcp ) );
-    ds_qc.precip( redondo_exists ) = redondo_pcp.pcp( redondo_exists );
-end    
-
-% save a file to restart just before soil calculations
-save( fullfile( getenv( 'FLUXROOT' ), ...
-=======
-% %% parse the annual Flux_All file
-% data = UNM_parse_fluxall_xls_file( sitecode, year );
-
-
-% % seems to be parsing header of NewGland_2011 to bogus dates -- temporary
-% % fix until I get the front end of processing away from excel files
-% data( data.timestamp < datenum( 2000, 1, 1 ), : ) = [];
-
-% %% parse the QC file
-% ds_qc = UNM_parse_QC_txt_file( sitecode, year );
-
-% %% parse gapfilled and partitioned fluxes
-% [ ds_pt_GL, ds_pt_MR ] = ...
-%     UNM_parse_gapfilled_partitioned_output( sitecode, year );
-
-% % make sure that QC, FluxAll, gapfilled, and partitioned have identical,
-% % complete 30 minute timeseries
-% fprintf( 'synchronizing timestamps... ');
-% t0 = now(); % record running time
-
-% t_min = min( [ ds_qc.timestamp; data.timestamp; ...
-%                ds_pt_GL.timestamp; ds_pt_MR.timestamp ] );
-% t_max = max( [ ds_qc.timestamp; data.timestamp; ...
-%                ds_pt_GL.timestamp; ds_pt_MR.timestamp ] );
-
-% [ ds_qc, data ] = merge_datasets_by_datenum( ds_qc, data, ...
-%                                              'timestamp', 'timestamp', ...
-%                                              3, t_min, t_max );
-% [ ds_pt_GL, data ] = ...
-%     merge_datasets_by_datenum( ds_pt_GL, data, ...
-%                                'timestamp', 'timestamp', ...
-%                                3, t_min, t_max );
-% [ ds_pt_MR, data ] = ... 
-%     merge_datasets_by_datenum( ds_pt_MR, data, ...
-%                                'timestamp', 'timestamp', ...
-%                                3, t_min, t_max );
-
-% Jan1 = datenum( year, 1, 1, 0, 0, 0 );
-% Dec31 = datenum( year, 12, 31, 23, 59, 59 );
-% data = dataset_fill_timestamps( data, 'timestamp', ...
-%                                 't_min', Jan1, 't_max', Dec31 );
-% ds_qc = dataset_fill_timestamps( ds_qc, 'timestamp', ...
-%                                  't_min', Jan1, 't_max', Dec31 );
-% ds_pt_GL = dataset_fill_timestamps( ds_pt_GL, 'timestamp', ...
-%                                     't_min', Jan1, 't_max', Dec31 );
-% ds_pt_MR = dataset_fill_timestamps( ds_pt_MR, 'timestamp', ...
-%                                     't_min', Jan1, 't_max', Dec31 );
-% % merge gapfilling/partitioning output into one dataset so we don't have
-% % to worry about which variables are in which dataset
-% cols = setdiff( ds_pt_MR.Properties.VarNames, ...
-%                 ds_pt_GL.Properties.VarNames );
-% ds_pt = [ ds_pt_GL, ds_pt_MR( :, cols ) ];
-
-% seconds_per_day = 60 * 60 * 24;
-% t_run = ceil( ( now() - t0 ) * seconds_per_day );
-% fprintf( 'done (%d seconds)\n', t_run ); %done sychronizing timestamps
-
-% %% parsing the excel files is slow -- this loads parsed data for testing
-% %%load( '/media/OS/Users/Tim/DataSandbox/GLand_2010_fluxall.mat' );
-
-% %%%%%%%%%%%%%%%%%%%%%%%%%%%%%%%%%%%%%%%%%%%%%%%%%%%%%%%%%%%%%%%%%%%%%
-% % do some bookkeeping
-% %%%%%%%%%%%%%%%%%%%%%%%%%%%%%%%%%%%%%%%%%%%%%%%%%%%%%%%%%%%%%%%%%%%%%
-
-% % create a column of -9999s to place in the dataset where a site does not
-% % record a particular variable
-% dummy = repmat( -9999, size( data, 1 ), 1 );
-
-% %% calculate fractional day of year (i.e. 3 Jan at 12:00 would be 3.5)
-% ds_qc.fjday = ( ds_qc.jday + ...
-%                 ( ds_qc.hour / 24.0 ) + ...
-%                 ( ds_qc.minute / ( 24.0 * 60.0) ) );
-
-% %%%%%%%%%%%%%%%%%%%%%%%%%%%%%%%%%%%%%%%%%%%%%%%%%%%%%%%%%%%%%%%%%%%%%
-% % data processing and fixing datalogger & instrument errors 
-% %%%%%%%%%%%%%%%%%%%%%%%%%%%%%%%%%%%%%%%%%%%%%%%%%%%%%%%%%%%%%%%%%%%%%
-
-% %% fix incorrect precipitation values
-% ds_qc.precip = fix_incorrect_precip_factors( sitecode, year, ...
-%                                              ds_qc.fjday, ds_qc.precip );
-
-% if sitecode == int8( UNM_sites.JSav ) & ( year == 2007 )
-%     % the gapfiller does some filling before the JSav tower was
-%     % operational (4 May 2007 15:30), but the filled data do not look
-%     % good (they are time-shifted).  Remove those data here.
-%     row_idx = 1:DOYidx( 145 );
-%     non_data_vars = { 'Day', 'Month', 'Year', 'Hour', ...
-%                       'Minute', 'julday', 'Hr', 'timestamp' };
-
-%     data_cols = find( not( ismember( ds_pt.Properties.VarNames, ...
-%                                      non_data_vars ) ) );
-%     temp_arr = double( ds_pt );
-%     temp_arr( row_idx, data_cols ) = NaN;
-%     ds_pt = replacedata( ds_pt, temp_arr );
-% elseif sitecode == int8( UNM_sites.MCon ) & ( year == 2009 )
-
-%     NEE_vars = cellfun( @(x) not(isempty(x)), ...
-%                         regexp( ds_pt_GL.Properties.VarNames, '.*NEE.*' ) );
-%     GPP_vars = cellfun( @(x) not(isempty(x)), ...
-%                         regexp( ds_pt_GL.Properties.VarNames, '.*GPP.*' ) );
-%     RE_vars = cellfun( @(x) not(isempty(x)), ...
-%                        regexp( ds_pt_GL.Properties.VarNames, '.*RE.*' ) );
-%     LE_vars = cellfun( @(x) not(isempty(x)), ...
-%                        regexp( ds_pt_GL.Properties.VarNames, '.*LE.*' ) );
-%     H_vars = cellfun( @(x) not(isempty(x)), ...
-%                       regexp( ds_pt_GL.Properties.VarNames, '.*H_.*' ) );
-%     shift_vars = find( NEE_vars | GPP_vars | RE_vars | H_vars );
-%     idx = 1:DOYidx( 20 );
-%     temp_arr = double( ds_pt );
-%     temp_arr( idx, : ) = shift_data( temp_arr( idx, : ), -1.0, ...
-%                                      'cols_to_shift', shift_vars );
-%     ds_pt = replacedata( ds_pt, temp_arr );
-% end
-
-% % save a file to restart just before soil calculations
-soil_restart_fname = sprintf( 'soil_restart_%s_%d.mat', ...
-                              char( UNM_sites( sitecode ) ), year );
-% save( fullfile( getenv( 'FLUXROOT' ), ...
-%                 'FluxOut', ...
-%                 'SoilRestartFiles', ...
-%                 soil_restart_fname ) );
-load( fullfile( getenv( 'FLUXROOT' ), ...
->>>>>>> 23bfd643
-                'FluxOut', ...
-                'SoilRestartFiles', ...
-                sprintf( 'soil_restart_%s_%d.mat', ...
-                         char( UNM_sites( sitecode ) ), year ) ) );
-%return
-
-% create dataset of soil properties.
-ds_soil = NaN; %UNM_Ameriflux_prepare_soil_met( sitecode, year, data, ds_qc );
-
-%%%%%%%%%%%%%%%%%%%%%%%%%%%%%%%%%%%%%%%%%%%%%%%%%%%%%%%%%%%%%%%%%%%%%
-% create Ameriflux output dataset and write to ASCII files
-%%%%%%%%%%%%%%%%%%%%%%%%%%%%%%%%%%%%%%%%%%%%%%%%%%%%%%%%%%%%%%%%%%%%%
-
-% create the variables to be written to the output files
-[ amflux_gaps, amflux_gf ] = ...
-    UNM_Ameriflux_prepare_output_data( sitecode, year, ...
-                                       data, ds_qc, ...
-                                       ds_pt, ds_soil );
-
-%%%%%%%%%%%%%%%%%%%%%%%%%%%%%%%%%%%%%%%%%%%%%%%%%%%%%%%%%%%%%%%%%%%%%
-% plot the data before writing out to files
-%%%%%%%%%%%%%%%%%%%%%%%%%%%%%%%%%%%%%%%%%%%%%%%%%%%%%%%%%%%%%%%%%%%%%
-
-if 0
-    start_col = 5; %skip plotting for first 4 columns (time variables)
-    t0 = now();
-    fname = fullfile( get_out_directory( sitecode ), ...
-                      sprintf( '%s_%d_gapfilled.ps', ...
-                               get_site_name(sitecode), year ) );
-    UNM_Ameriflux_plot_dataset_eps( amflux_gf, fname, year, start_col );
-    fprintf( 'plot time: %.0f secs\n', ( now() - t0 ) * 86400 );
-    
-    t0 = now();
-    fname = fullfile( get_out_directory( sitecode ), ...
-                      sprintf( '%s_%d_with_gaps.ps', ...
-                               get_site_name(sitecode), year ) );
-    UNM_Ameriflux_plot_dataset_eps( amflux_gaps, fname, year, start_col );
-    fprintf( 'plot time: %.0f secs\n', ( now() - t0 ) * 86400 );
-end
-
-%%%%%%%%%%%%%%%%%%%%%%%%%%%%%%%%%%%%%%%%%%%%%%%%%%%%%%%%%%%%%%%%%%%%%
-% write gapfilled and with_gaps Ameriflux files
-%%%%%%%%%%%%%%%%%%%%%%%%%%%%%%%%%%%%%%%%%%%%%%%%%%%%%%%%%%%%%%%%%%%%%
-
-if args.Results.write_files 
-    UNM_Ameriflux_write_file( sitecode, year, amflux_gf, ...
-                              'mlitvak@unm.edu', 'gapfilled' );
-
-    UNM_Ameriflux_write_file( sitecode, year, amflux_gaps, ...
-                              'mlitvak@unm.edu', 'with_gaps' );
-end
-
-%%%%%%%%%%%%%%%%%%%%%%%%%%%%%%%%%%%%%%%%%%%%%%%%%%%%%%%%%%%%%%%%%%%%%
-% write another Ameriflux files with soil heat flux for internal use
-%%%%%%%%%%%%%%%%%%%%%%%%%%%%%%%%%%%%%%%%%%%%%%%%%%%%%%%%%%%%%%%%%%%%%
-
-% shf_vars = regexp_ds_vars( ds_qc, 'soil_heat_flux.*' );
-% shf_idx = find( ismember( ds_qc.Properties.VarNames, shf_vars ) );
-% ds_shf = ds_qc( :, shf_idx );
-% units = cell( 1, numel( shf_idx ) );
-% for i = 1:numel( shf_idx )
-%     units{i} = 'W / m2';
-% end
-% ds_shf.Properties.Units = units;
-
-% amflux_shf = [ amflux_gaps, ds_shf ];
-UNM_Ameriflux_write_file( sitecode, year, ds_soil, ...
-                          'mlitvak@unm.edu', 'soil' );
-
-% % plot the soil heat flux variables
-% ds_shf = [ amflux_shf( :, 'DTIME' ), ds_shf ];
-% t0 = now();
-% fname = fullfile( get_out_directory( sitecode ), ...
-%                   sprintf( '%s_%d_SHF.ps', ...
-%                            get_site_name(sitecode), year ) );
-% UNM_Ameriflux_plot_dataset_eps( ds_shf, fname, year, 2 );
-% fprintf( 'plot time: %.0f secs\n', ( now() - t0 ) * 86400 );
-
-result = 0;
-
-
-
+function result = UNM_Ameriflux_file_maker_TWH( sitecode, year, varargin )
+% UNM_AMERIFLUX_FILE_MAKER_TWH
+%
+% UNM_Ameriflux_file_maker_TWH( sitecode, year )
+% This code reads in the QC file, the original annual flux all file for
+% soil data and the gap filled and flux partitioned files and generates
+% output in a format for submission to Ameriflux
+%
+% based on code created by Krista Anderson Teixeira in July 2007 and modified by
+% John DeLong 2008 through 2009.  Extensively modified by Timothy W. Hilton 2011
+% to 2012.
+%
+% Timothy W. Hilton, UNM, Dec 2011 - Jan 2012
+
+load_t0 = now();
+
+result = -1;  %initialize to error; replace upon successful completion
+
+%-----
+% parse arguments
+args = inputParser;
+args.addRequired( 'sitecode', @(x) ( isnumeric(x) | isa( x, 'UNM_sites' ) ) ); 
+args.addRequired( 'year', @isnumeric );
+args.addParamValue( 'write_files', true, @(x) ( islogical(x) & ...
+                                                numel( x ) ==  1 ) );
+args.parse( sitecode, year, varargin{ : } );
+sitecode = args.Results.sitecode;
+year = args.Results.year;
+%-----
+
+site = char( sitecode );
+
+if isa( sitecode, 'UNM_sites' )
+    sitecode = int8( sitecode );
+end
+
+%%%%%%%%%%%%%%%%%%%%%%%%%%%%%%%%%%%%%%%%%%%%%%%%%%%%%%%%%%%%%%%%%%%%%
+% parse Flux_All, Flux_All_qc, gapfilled fluxes, and partitioned fluxes
+%%%%%%%%%%%%%%%%%%%%%%%%%%%%%%%%%%%%%%%%%%%%%%%%%%%%%%%%%%%%%%%%%%%%%
+
+% %% parse the annual Flux_All file
+% data = UNM_parse_fluxall_xls_file( sitecode, year );
+
+
+% % seems to be parsing header of NewGland_2011 to bogus dates -- temporary
+% % fix until I get the front end of processing away from excel files
+% data( data.timestamp < datenum( 2000, 1, 1 ), : ) = [];
+
+% %% parse the QC file
+% ds_qc = UNM_parse_QC_txt_file( sitecode, year );
+
+% %% parse gapfilled and partitioned fluxes
+% [ ds_pt_GL, ds_pt_MR ] = ...
+%     UNM_parse_gapfilled_partitioned_output( sitecode, year );
+
+% % make sure that QC, FluxAll, gapfilled, and partitioned have identical,
+% % complete 30 minute timeseries
+% fprintf( 'synchronizing timestamps... ');
+% t0 = now(); % record running time
+
+% t_min = min( [ ds_qc.timestamp; data.timestamp; ...
+%                ds_pt_GL.timestamp; ds_pt_MR.timestamp ] );
+% t_max = max( [ ds_qc.timestamp; data.timestamp; ...
+%                ds_pt_GL.timestamp; ds_pt_MR.timestamp ] );
+
+% [ ds_qc, data ] = merge_datasets_by_datenum( ds_qc, data, ...
+%                                              'timestamp', 'timestamp', ...
+%                                              3, t_min, t_max );
+% [ ds_pt_GL, data ] = ...
+%     merge_datasets_by_datenum( ds_pt_GL, data, ...
+%                                'timestamp', 'timestamp', ...
+%                                3, t_min, t_max );
+% [ ds_pt_MR, data ] = ... 
+%     merge_datasets_by_datenum( ds_pt_MR, data, ...
+%                                'timestamp', 'timestamp', ...
+%                                3, t_min, t_max );
+
+% Jan1 = datenum( year, 1, 1, 0, 0, 0 );
+% Dec31 = datenum( year, 12, 31, 23, 59, 59 );
+% data = dataset_fill_timestamps( data, 'timestamp', ...
+%                                 't_min', Jan1, 't_max', Dec31 );
+% ds_qc = dataset_fill_timestamps( ds_qc, 'timestamp', ...
+%                                  't_min', Jan1, 't_max', Dec31 );
+% ds_pt_GL = dataset_fill_timestamps( ds_pt_GL, 'timestamp', ...
+%                                     't_min', Jan1, 't_max', Dec31 );
+% ds_pt_MR = dataset_fill_timestamps( ds_pt_MR, 'timestamp', ...
+%                                     't_min', Jan1, 't_max', Dec31 );
+% % merge gapfilling/partitioning output into one dataset so we don't have
+% % to worry about which variables are in which dataset
+% cols = setdiff( ds_pt_MR.Properties.VarNames, ...
+%                 ds_pt_GL.Properties.VarNames );
+% ds_pt = [ ds_pt_GL, ds_pt_MR( :, cols ) ];
+
+% seconds_per_day = 60 * 60 * 24;
+% t_run = ceil( ( now() - t0 ) * seconds_per_day );
+% fprintf( 'done (%d seconds)\n', t_run ); %done sychronizing timestamps
+
+% %% parsing the excel files is slow -- this loads parsed data for testing
+% %%load( '/media/OS/Users/Tim/DataSandbox/GLand_2010_fluxall.mat' );
+
+% %%%%%%%%%%%%%%%%%%%%%%%%%%%%%%%%%%%%%%%%%%%%%%%%%%%%%%%%%%%%%%%%%%%%%
+% % do some bookkeeping
+% %%%%%%%%%%%%%%%%%%%%%%%%%%%%%%%%%%%%%%%%%%%%%%%%%%%%%%%%%%%%%%%%%%%%%
+
+% % create a column of -9999s to place in the dataset where a site does not
+% % record a particular variable
+% dummy = repmat( -9999, size( data, 1 ), 1 );
+
+% %% calculate fractional day of year (i.e. 3 Jan at 12:00 would be 3.5)
+% ds_qc.fjday = ( ds_qc.jday + ...
+%                 ( ds_qc.hour / 24.0 ) + ...
+%                 ( ds_qc.minute / ( 24.0 * 60.0) ) );
+
+% %%%%%%%%%%%%%%%%%%%%%%%%%%%%%%%%%%%%%%%%%%%%%%%%%%%%%%%%%%%%%%%%%%%%%
+% % data processing and fixing datalogger & instrument errors 
+% %%%%%%%%%%%%%%%%%%%%%%%%%%%%%%%%%%%%%%%%%%%%%%%%%%%%%%%%%%%%%%%%%%%%%
+
+% %% fix incorrect precipitation values
+% ds_qc.precip = fix_incorrect_precip_factors( sitecode, year, ...
+%                                              ds_qc.fjday, ds_qc.precip );
+
+% if sitecode == int8( UNM_sites.JSav ) & ( year == 2007 )
+%     % the gapfiller does some filling before the JSav tower was
+%     % operational (4 May 2007 15:30), but the filled data do not look
+%     % good (they are time-shifted).  Remove those data here.
+%     row_idx = 1:DOYidx( 145 );
+%     non_data_vars = { 'Day', 'Month', 'Year', 'Hour', ...
+%                       'Minute', 'julday', 'Hr', 'timestamp' };
+
+%     data_cols = find( not( ismember( ds_pt.Properties.VarNames, ...
+%                                      non_data_vars ) ) );
+%     temp_arr = double( ds_pt );
+%     temp_arr( row_idx, data_cols ) = NaN;
+%     ds_pt = replacedata( ds_pt, temp_arr );
+% elseif sitecode == int8( UNM_sites.MCon ) & ( year == 2009 )
+
+%     NEE_vars = cellfun( @(x) not(isempty(x)), ...
+%                         regexp( ds_pt_GL.Properties.VarNames, '.*NEE.*' ) );
+%     GPP_vars = cellfun( @(x) not(isempty(x)), ...
+%                         regexp( ds_pt_GL.Properties.VarNames, '.*GPP.*' ) );
+%     RE_vars = cellfun( @(x) not(isempty(x)), ...
+%                        regexp( ds_pt_GL.Properties.VarNames, '.*RE.*' ) );
+%     LE_vars = cellfun( @(x) not(isempty(x)), ...
+%                        regexp( ds_pt_GL.Properties.VarNames, '.*LE.*' ) );
+%     H_vars = cellfun( @(x) not(isempty(x)), ...
+%                       regexp( ds_pt_GL.Properties.VarNames, '.*H_.*' ) );
+%     shift_vars = find( NEE_vars | GPP_vars | RE_vars | H_vars );
+%     idx = 1:DOYidx( 20 );
+%     temp_arr = double( ds_pt );
+%     temp_arr( idx, : ) = shift_data( temp_arr( idx, : ), -1.0, ...
+%                                      'cols_to_shift', shift_vars );
+%     ds_pt = replacedata( ds_pt, temp_arr );
+% end
+
+% % save a file to restart just before soil calculations
+soil_restart_fname = sprintf( 'soil_restart_%s_%d.mat', ...
+                              char( UNM_sites( sitecode ) ), year );
+% save( fullfile( getenv( 'FLUXROOT' ), ...
+%                 'FluxOut', ...
+%                 'SoilRestartFiles', ...
+%                 soil_restart_fname ) );
+load( fullfile( getenv( 'FLUXROOT' ), ...
+                'FluxOut', ...
+                'SoilRestartFiles', ...
+                soil_restart_fname ) );
+fprintf( 'time to load: %0.1f\n', ( now() - load_t0 ) * 86400 );
+
+% create dataset of soil properties.
+ds_soil = UNM_Ameriflux_prepare_soil_met( sitecode, year, data, ds_qc );
+
+%%%%%%%%%%%%%%%%%%%%%%%%%%%%%%%%%%%%%%%%%%%%%%%%%%%%%%%%%%%%%%%%%%%%%
+% create Ameriflux output dataset and write to ASCII files
+%%%%%%%%%%%%%%%%%%%%%%%%%%%%%%%%%%%%%%%%%%%%%%%%%%%%%%%%%%%%%%%%%%%%%
+
+% create the variables to be written to the output files
+[ amflux_gaps, amflux_gf ] = ...
+    UNM_Ameriflux_prepare_output_data( sitecode, year, ...
+                                       data, ds_qc, ...
+                                       ds_pt, ds_soil );
+
+%%%%%%%%%%%%%%%%%%%%%%%%%%%%%%%%%%%%%%%%%%%%%%%%%%%%%%%%%%%%%%%%%%%%%
+% plot the data before writing out to files
+%%%%%%%%%%%%%%%%%%%%%%%%%%%%%%%%%%%%%%%%%%%%%%%%%%%%%%%%%%%%%%%%%%%%%
+
+if 0
+    start_col = 5; %skip plotting for first 4 columns (time variables)
+    t0 = now();
+    fname = fullfile( get_out_directory( sitecode ), ...
+                      sprintf( '%s_%d_gapfilled.ps', ...
+                               get_site_name(sitecode), year ) );
+    UNM_Ameriflux_plot_dataset_eps( amflux_gf, fname, year, start_col );
+    fprintf( 'plot time: %.0f secs\n', ( now() - t0 ) * 86400 );
+    
+    t0 = now();
+    fname = fullfile( get_out_directory( sitecode ), ...
+                      sprintf( '%s_%d_with_gaps.ps', ...
+                               get_site_name(sitecode), year ) );
+    UNM_Ameriflux_plot_dataset_eps( amflux_gaps, fname, year, start_col );
+    fprintf( 'plot time: %.0f secs\n', ( now() - t0 ) * 86400 );
+end
+
+%%%%%%%%%%%%%%%%%%%%%%%%%%%%%%%%%%%%%%%%%%%%%%%%%%%%%%%%%%%%%%%%%%%%%
+% write gapfilled and with_gaps Ameriflux files
+%%%%%%%%%%%%%%%%%%%%%%%%%%%%%%%%%%%%%%%%%%%%%%%%%%%%%%%%%%%%%%%%%%%%%
+
+if args.Results.write_files 
+UNM_Ameriflux_write_file( sitecode, year, amflux_gf, ...
+                          'mlitvak@unm.edu', 'gapfilled' );
+
+UNM_Ameriflux_write_file( sitecode, year, amflux_gaps, ...
+                          'mlitvak@unm.edu', 'with_gaps' );
+end
+
+%%%%%%%%%%%%%%%%%%%%%%%%%%%%%%%%%%%%%%%%%%%%%%%%%%%%%%%%%%%%%%%%%%%%%
+% write another Ameriflux files with soil heat flux for internal use
+%%%%%%%%%%%%%%%%%%%%%%%%%%%%%%%%%%%%%%%%%%%%%%%%%%%%%%%%%%%%%%%%%%%%%
+
+% shf_vars = regexp_ds_vars( ds_qc, 'soil_heat_flux.*' );
+% shf_idx = find( ismember( ds_qc.Properties.VarNames, shf_vars ) );
+% ds_shf = ds_qc( :, shf_idx );
+% units = cell( 1, numel( shf_idx ) );
+% for i = 1:numel( shf_idx )
+%     units{i} = 'W / m2';
+% end
+% ds_shf.Properties.Units = units;
+
+% amflux_shf = [ amflux_gaps, ds_shf ];
+UNM_Ameriflux_write_file( sitecode, year, ds_soil, ...
+                          'mlitvak@unm.edu', 'soil' );
+
+% % plot the soil heat flux variables
+% ds_shf = [ amflux_shf( :, 'DTIME' ), ds_shf ];
+% t0 = now();
+% fname = fullfile( get_out_directory( sitecode ), ...
+%                   sprintf( '%s_%d_SHF.ps', ...
+%                            get_site_name(sitecode), year ) );
+% UNM_Ameriflux_plot_dataset_eps( ds_shf, fname, year, 2 );
+% fprintf( 'plot time: %.0f secs\n', ( now() - t0 ) * 86400 );
+
+result = 0;