--- conflicted
+++ resolved
@@ -74,7 +74,6 @@
          numel( find( rH_idx ) ) );
 fprintf( '-----\n' );
 
-<<<<<<< HEAD
 if draw_plots
     % calculate day of year for 30-minute data
     h_RH_fig = figure();
@@ -88,9 +87,4 @@
     legend( [ h_obs, h_filled ], 'observed', 'filled' );
 end
 
-result = this_data;
-=======
-export( this_data, 'file', 'test_export.txt' );
-
-result = 0;
->>>>>>> 662ca8b9
+result = this_data;